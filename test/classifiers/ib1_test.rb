--- conflicted
+++ resolved
@@ -78,7 +78,7 @@
     assert_equal('Y', classifier.eval(['Chicago',  85, 'F']))
   end
 
-<<<<<<< HEAD
+
   def test_neighbors_for
     expected = [
       ['Chicago', 55, 'M', 'N'],
@@ -87,8 +87,6 @@
     ]
     assert_equal(expected, @classifier.neighbors_for(['Chicago', 55, 'M'], 3))
   end
-    
-=======
 
   def test_k_nearest
     classifier = IB1.new.set_parameters(:k => 3).build(@data_set)
@@ -109,7 +107,6 @@
     assert_equal('Y', classifier.eval(['Chicago', 55, 'M']))
   end    
    
->>>>>>> 511f8cc8
   def test_add_instance
     items = @@data_items[0...7]
     data_set = DataSet.new(data_items: items, data_labels: @@data_labels)
