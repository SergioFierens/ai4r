# Author::    Sergio Fierens
# License::   MPL 1.1
# Project::   ai4r
# Url::       https://github.com/SergioFierens/ai4r
#
# You can redistribute it and/or modify it under the terms of 
# the Mozilla Public License version 1.1  as published by the 
# Mozilla Foundation at http://www.mozilla.org/MPL/MPL-1.1.txt

require 'ai4r/classifiers/ib1'
require 'test/unit'

class Ai4r::Classifiers::IB1
  attr_accessor :data_set, :min_values, :max_values
end

include Ai4r::Classifiers
include Ai4r::Data

class IB1Test < Test::Unit::TestCase

  @@data_labels = [ 'city', 'age', 'gender', 'marketing_target'  ]

  @@data_items = [['New York',  25, 'M', 'Y'],
              ['New York',  23, 'M', 'Y'],
              ['New York',  18, 'M', 'Y'],
              ['Chicago',   43, 'M', 'Y'],
              ['New York',  34, 'F', 'N'],
              ['Chicago',   33, 'F', 'Y'],
              ['New York',  31, 'F', 'N'],
              ['Chicago',   55, 'M', 'N'],
              ['New York',  58, 'F', 'N'],
              ['New York',  59, 'M', 'N'],
              ['Chicago',   71, 'M', 'N'],
              ['New York',  60, 'F', 'N'],
              ['Chicago',   85, 'F', 'Y']
            ]
  
  
  def setup
    IB1.send(:public, *IB1.protected_instance_methods)
    @data_set = DataSet.new(:data_items => @@data_items, :data_labels => @@data_labels)
    @classifier = IB1.new.build(@data_set)
  end

  def test_default_parameters
    c = IB1.new
    assert_equal 1, c.k
    assert_nil c.distance_function
    assert_equal :first, c.tie_break
  end
  
  def test_build
    assert_raise(ArgumentError) { IB1.new.build(DataSet.new) }
    assert @classifier.data_set
    assert_equal [nil, 18, nil, nil], @classifier.min_values
    assert_equal [nil, 85, nil, nil], @classifier.max_values
  end

  def test_norm
    assert_equal(0,@classifier.norm('Chicago', 0))
    assert_in_delta(0.5522,@classifier.norm(55, 1),0.0001)
    assert_equal(0,@classifier.norm('F', 0))
  end

  def test_distance
    item = ['Chicago',   55, 'M', 'N']
    assert_equal(0, @classifier.distance(['Chicago',  55, 'M'], item))
    assert_equal(1, @classifier.distance([nil,  55, 'M'], item))
    assert_equal(1, @classifier.distance(['New York',  55, 'M'], item))
    assert_in_delta(0.2728, @classifier.distance(['Chicago',  20, 'M'], item), 0.0001)
  end

  def test_eval
    classifier = IB1.new.build(@data_set)
    assert classifier
    assert_equal('N', classifier.eval(['Chicago',  55, 'M']))
    assert_equal('N', classifier.eval(['New York', 35, 'F']))
    assert_equal('Y', classifier.eval(['New York', 25, 'M']))
    assert_equal('Y', classifier.eval(['Chicago',  85, 'F']))
  end

<<<<<<< HEAD
  def test_k_nearest
    classifier = IB1.new.set_parameters(:k => 3).build(@data_set)
    assert_equal('N', classifier.eval(['Chicago', 47, 'M']))
  end

  def test_tie_break
    classifier = IB1.new.set_parameters(:k => 2, :tie_break => :first).build(@data_set)
    assert_equal('Y', classifier.eval(['Chicago', 47, 'M']))
    srand(1)
    classifier = IB1.new.set_parameters(:k => 2, :tie_break => :random).build(@data_set)
    assert_equal('N', classifier.eval(['Chicago', 47, 'M']))
  end

  def test_custom_distance
    dist = proc { |a, b| a.first == b.first ? 0 : 1 }
    classifier = IB1.new.set_parameters(:distance_function => dist).build(@data_set)
    assert_equal('Y', classifier.eval(['Chicago', 55, 'M']))
=======
  def test_add_instance
    items = @@data_items[0...7]
    data_set = DataSet.new(data_items: items, data_labels: @@data_labels)
    classifier = IB1.new.build(data_set)
    assert_equal('Y', classifier.eval(['Chicago', 55, 'M']))
    classifier.add_instance(['Chicago', 55, 'M', 'N'])
    assert_equal('N', classifier.eval(['Chicago', 55, 'M']))
    assert_equal 8, classifier.data_set.data_items.length
>>>>>>> d1212f30
  end

end

  <|MERGE_RESOLUTION|>--- conflicted
+++ resolved
@@ -80,7 +80,7 @@
     assert_equal('Y', classifier.eval(['Chicago',  85, 'F']))
   end
 
-<<<<<<< HEAD
+
   def test_k_nearest
     classifier = IB1.new.set_parameters(:k => 3).build(@data_set)
     assert_equal('N', classifier.eval(['Chicago', 47, 'M']))
@@ -98,7 +98,8 @@
     dist = proc { |a, b| a.first == b.first ? 0 : 1 }
     classifier = IB1.new.set_parameters(:distance_function => dist).build(@data_set)
     assert_equal('Y', classifier.eval(['Chicago', 55, 'M']))
-=======
+  end    
+   
   def test_add_instance
     items = @@data_items[0...7]
     data_set = DataSet.new(data_items: items, data_labels: @@data_labels)
@@ -107,7 +108,6 @@
     classifier.add_instance(['Chicago', 55, 'M', 'N'])
     assert_equal('N', classifier.eval(['Chicago', 55, 'M']))
     assert_equal 8, classifier.data_set.data_items.length
->>>>>>> d1212f30
   end
 
 end
