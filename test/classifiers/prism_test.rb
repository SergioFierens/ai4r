--- conflicted
+++ resolved
@@ -94,7 +94,6 @@
     assert !classifier.matches_conditions(['New York', '<30', 'M', 'Y'], {"age_range" => "[50-80]"})
   end
 
-<<<<<<< HEAD
   def test_default_class
     classifier = Prism.new.set_parameters(:default_class => 'Z').build(
       DataSet.new(:data_items => @@data_examples, :data_labels => @@data_labels))
@@ -116,7 +115,7 @@
     c_last = Prism.new.set_parameters(:tie_break => :last).build(ds)
     assert_equal({'att1' => 'X'}, c_last.rules.first[:conditions])
   end
-=======
+
   def test_fallback_class
     classifier = Prism.new.build(DataSet.new(:data_items => @@data_examples))
     classifier.rules.pop
@@ -163,5 +162,4 @@
     assert_equal('N', classifier.eval(['Chicago', 55, 'M']))
   end
   
->>>>>>> d241cc22
 end
