require 'test/unit'
require 'ai4r/classifiers/prism'


class PrismTest < Test::Unit::TestCase
  
  include Ai4r::Classifiers
  include Ai4r::Data

  @@data_examples = [   ['New York',  '<30',      'M', 'Y'],
                ['Chicago',     '<30',      'M', 'Y'],
                ['Chicago',     '<30',      'F', 'Y'],
                ['New York',  '<30',      'M', 'Y'],
                ['New York',  '<30',      'M', 'Y'],
                ['Chicago',     '[30-50)',  'M', 'Y'],
                ['New York',  '[30-50)',  'F', 'N'],
                ['Chicago',     '[30-50)',  'F', 'Y'],
                ['New York',  '[30-50)',  'F', 'N'],
                ['Chicago',     '[50-80]', 'M', 'N'],
                ['New York',  '[50-80]', 'F', 'N'],
                ['New York',  '[50-80]', 'M', 'N'],
                ['Chicago',     '[50-80]', 'M', 'N'],
                ['New York',  '[50-80]', 'F', 'N'],
                ['Chicago',     '>80',      'F', 'Y']
              ]

  @@data_labels = [ 'city', 'age_range', 'gender', 'marketing_target'  ]

  @@numeric_examples = [
    ['New York', 20, 'M', 'Y'],
    ['Chicago', 25, 'M', 'Y'],
    ['New York', 28, 'M', 'Y'],
    ['New York', 35, 'F', 'N'],
    ['Chicago', 40, 'F', 'Y'],
    ['New York', 45, 'F', 'N'],
    ['Chicago', 55, 'M', 'N']
  ]

  @@numeric_labels = [ 'city', 'age', 'gender', 'marketing_target' ]
  
  def test_build
    assert_raise(ArgumentError) { Prism.new.build(DataSet.new) } 
    classifier = Prism.new.build(DataSet.new(:data_items=>@@data_examples))
    assert_not_nil(classifier.data_set.data_labels)
    assert_not_nil(classifier.rules)
    assert_equal("attribute_1", classifier.data_set.data_labels.first)
    assert_equal("class_value", classifier.data_set.category_label)
    classifier = Prism.new.build(DataSet.new(:data_items => @@data_examples, 
        :data_labels => @@data_labels))
    assert_not_nil(classifier.data_set.data_labels)
    assert_not_nil(classifier.rules)
    assert_equal("city", classifier.data_set.data_labels.first)
    assert_equal("marketing_target", classifier.data_set.category_label)
    assert !classifier.rules.empty?

    Prism.send(:public, *Prism.protected_instance_methods)
    Prism.send(:public, *Prism.private_instance_methods)
  end
  
  def test_eval
    classifier = Prism.new.build(DataSet.new(:data_items=>@@data_examples))
    @@data_examples.each do |data|
      assert_equal(data.last, classifier.eval(data[0...-1]))
    end
  end
  
  def test_get_rules
    classifier = Prism.new.build(DataSet.new(:data_items => @@data_examples, 
        :data_labels => @@data_labels))
    marketing_target = nil
    age_range = nil
    city = 'Chicago'
    eval(classifier.get_rules) 
    age_range = '<30'
    eval(classifier.get_rules) 
    assert_equal("Y", marketing_target)
    age_range = '[30-50)'
    eval(classifier.get_rules) 
    assert_equal("Y", marketing_target)
    age_range = '[30-50)'
    city = 'New York'
    eval(classifier.get_rules) 
    assert_equal("N", marketing_target)
    age_range = '[50-80]'
    eval(classifier.get_rules) 
    assert_equal("N", marketing_target)   
  end
    
  def test_matches_conditions
    classifier = Prism.new.build(DataSet.new(:data_labels => @@data_labels,
      :data_items => @@data_examples))

    assert classifier.matches_conditions(['New York', '<30', 'M', 'Y'], {"age_range" => "<30"})
    assert !classifier.matches_conditions(['New York', '<30', 'M', 'Y'], {"age_range" => "[50-80]"})
  end

<<<<<<< HEAD
  def test_fallback_class
    classifier = Prism.new.build(DataSet.new(:data_items => @@data_examples))
    classifier.rules.pop
    assert_equal(classifier.majority_class,
      classifier.eval(['New York', '[50-80]', 'M']))

    classifier = Prism.new.set_parameters(:fallback_class => 'Z').build(
      DataSet.new(:data_items => @@data_examples))
    classifier.rules.pop
    assert_equal('Z', classifier.eval(['New York', '[50-80]', 'M']))
  end
=======

  def test_rules_have_unique_attributes
    classifier = Prism.new.build(DataSet.new(:data_labels => @@data_labels,
      :data_items => @@data_examples))
    classifier.rules.each do |rule|
      keys = rule[:conditions].keys
      assert_equal keys.uniq, keys
    end
  end

  def test_build_with_single_attribute
    examples = [
      ['red', 'apple'],
      ['red', 'berry'],
      ['blue', 'berry']
    ]
    labels = ['color', 'kind']
    classifier = Prism.new.build(DataSet.new(:data_items => examples,
                                             :data_labels => labels))
    assert_not_nil classifier.rules
    assert !classifier.rules.empty?
    classifier.rules.each do |rule|
      assert rule[:conditions].keys.size <= 1
    end
  end

  def test_numeric_data
    classifier = Prism.new.build(DataSet.new(
      :data_items => @@numeric_examples,
      :data_labels => @@numeric_labels))
    assert classifier.rules.any? { |r| r[:conditions].values.any? { |v| v.is_a?(Range) } }
    assert_equal('Y', classifier.eval(['New York', 20, 'M']))
    assert_equal('N', classifier.eval(['Chicago', 55, 'M']))
  end
  
>>>>>>> f6f8bba3
end
<|MERGE_RESOLUTION|>--- conflicted
+++ resolved
@@ -94,7 +94,6 @@
     assert !classifier.matches_conditions(['New York', '<30', 'M', 'Y'], {"age_range" => "[50-80]"})
   end
 
-<<<<<<< HEAD
   def test_fallback_class
     classifier = Prism.new.build(DataSet.new(:data_items => @@data_examples))
     classifier.rules.pop
@@ -106,7 +105,6 @@
     classifier.rules.pop
     assert_equal('Z', classifier.eval(['New York', '[50-80]', 'M']))
   end
-=======
 
   def test_rules_have_unique_attributes
     classifier = Prism.new.build(DataSet.new(:data_labels => @@data_labels,
@@ -142,5 +140,4 @@
     assert_equal('N', classifier.eval(['Chicago', 55, 'M']))
   end
   
->>>>>>> f6f8bba3
 end
