--- conflicted
+++ resolved
@@ -94,7 +94,7 @@
     assert !classifier.matches_conditions(['New York', '<30', 'M', 'Y'], {"age_range" => "[50-80]"})
   end
 
-<<<<<<< HEAD
+
   def test_rules_have_unique_attributes
     classifier = Prism.new.build(DataSet.new(:data_labels => @@data_labels,
       :data_items => @@data_examples))
@@ -118,7 +118,8 @@
     classifier.rules.each do |rule|
       assert rule[:conditions].keys.size <= 1
     end
-=======
+  end
+
   def test_numeric_data
     classifier = Prism.new.build(DataSet.new(
       :data_items => @@numeric_examples,
@@ -126,6 +127,6 @@
     assert classifier.rules.any? { |r| r[:conditions].values.any? { |v| v.is_a?(Range) } }
     assert_equal('Y', classifier.eval(['New York', 20, 'M']))
     assert_equal('N', classifier.eval(['Chicago', 55, 'M']))
->>>>>>> 9f62bb55
   end
+  
 end
