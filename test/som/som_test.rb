# This is a unit test file for the SOM algorithm implemented
# in ai4r
#
# Author::    Thomas Kern
# License::   MPL 1.1
# Project::   ai4r
# Url::       https://github.com/SergioFierens/ai4r
#
# You can redistribute it and/or modify it under the terms of
# the Mozilla Public License version 1.1  as published by the
# Mozilla Foundation at http://www.mozilla.org/MPL/MPL-1.1.txt

require 'ai4r/som/som'
require 'test/unit'
require_relative '../test_helper'

module Ai4r

  module Som

    class SomTest < Test::Unit::TestCase

      def setup
        @som = Som.new 2, 5, 5, Layer.new(3, 3)
        @som.initiate_map
      end

      def test_random_initiation
        assert_equal 25, @som.nodes.length

        @som.nodes.each do |node|
          assert_equal 2, node.weights.length

          node.weights.each do |weight|
            assert weight < 1
            assert weight > 0
          end

        end
      end


      # bmu

      def test_find_bmu
        bmu = @som.find_bmu([0.5, 0.5])
      end

      def test_adjust_nodes
        @som.adjust_nodes [1, 2], @som.find_bmu([0.5, 0.5]), 2, 0.1
      end

      def test_access_to_nodes
        ex = assert_raise(ArgumentError) { @som.get_node(5, 5) }
        assert_equal 'invalid node coordinates (5, 5)', ex.message

        ex = assert_raise(ArgumentError) { @som.get_node(5, -3) }
        assert_equal 'invalid node coordinates (5, -3)', ex.message

        assert_equal Node, @som.get_node(0, 0).class
      end

      def test_distance_for_same_row
        assert_equal 2, distancer(0, 0, 0, 2)
        assert_equal 2, distancer(0, 4, 0, 2)
        assert_equal 0, distancer(0, 0, 0, 0)
      end

      def test_distance_for_same_column
        assert_equal 1, distancer(0, 0, 1, 0)
        assert_equal 2, distancer(2, 0, 0, 0)
      end

      def test_distance_for_diagonally_point
        assert_equal 1, distancer(1, 0, 0, 1)
        assert_equal 2, distancer(2, 2, 0, 0)
        assert_equal 2, distancer(3, 2, 1, 4)
      end

      def test_distance_for_screwed_diagonally_point
        assert_equal 2, distancer(0, 0, 2, 1)
        assert_equal 4, distancer(3, 4, 1, 0)
        assert_equal 2, distancer(3, 2, 1, 3)
      end

      def test_weight_options
        som = Som.new 2, 2, 2, Layer.new(3, 3), { range: -1..0, seed: 1 }
        som.initiate_map
        som.nodes.each do |node|
          node.weights.each do |w|
            assert w <= 0
            assert w >= -1
          end
        end

        other = Som.new 2, 2, 2, Layer.new(3, 3)
        other.set_parameters({ :init_weight_options => { range: -1..0, seed: 1 } })
        other.initiate_map
        assert_equal som.nodes.map(&:weights), other.nodes.map(&:weights)
      end

      def test_rectangular_node_positions
        som = Som.new 1, 2, 3, Layer.new(3, 3)
        som.initiate_map
        assert_equal 6, som.nodes.length
        assert_equal [0, 0], [som.get_node(0, 0).x, som.get_node(0, 0).y]
        assert_equal [2, 0], [som.get_node(0, 2).x, som.get_node(0, 2).y]
        assert_equal [1, 1], [som.get_node(1, 1).x, som.get_node(1, 1).y]
      end

<<<<<<< HEAD
      def test_train_with_error_threshold
        som = Som.new 2, 3, 3, Layer.new(3, 3, 10)
        som.initiate_map
        errors = som.train([[0, 0], [1, 1]], error_threshold: 0.01)
        assert errors.length < som.layer.epochs
        assert_operator errors.last, :<=, 0.01
=======
      def test_euclidean_distance_metric
        layer = Layer.new(3, 3, 100, 0.7, distance_metric: :euclidean)
        som = Som.new 1, 2, 2, layer
        som.initiate_map
        assert_approximate_equality Math.sqrt(2), som.get_node(0,0).distance_to_node(som.get_node(1,1))
      end

      def test_manhattan_distance_metric
        layer = Layer.new(3, 3, 100, 0.7, distance_metric: :manhattan)
        som = Som.new 1, 2, 2, layer
        som.initiate_map
        assert_equal 2, som.get_node(0,0).distance_to_node(som.get_node(1,1))
>>>>>>> 8064187e
      end

      private

      def distancer(x1, y1, x2, y2)
        @som.get_node(x1, y1).distance_to_node(@som.get_node(x2, y2))
      end

    end

  end

end<|MERGE_RESOLUTION|>--- conflicted
+++ resolved
@@ -108,14 +108,14 @@
         assert_equal [1, 1], [som.get_node(1, 1).x, som.get_node(1, 1).y]
       end
 
-<<<<<<< HEAD
       def test_train_with_error_threshold
         som = Som.new 2, 3, 3, Layer.new(3, 3, 10)
         som.initiate_map
         errors = som.train([[0, 0], [1, 1]], error_threshold: 0.01)
         assert errors.length < som.layer.epochs
         assert_operator errors.last, :<=, 0.01
-=======
+      end
+
       def test_euclidean_distance_metric
         layer = Layer.new(3, 3, 100, 0.7, distance_metric: :euclidean)
         som = Som.new 1, 2, 2, layer
@@ -128,7 +128,6 @@
         som = Som.new 1, 2, 2, layer
         som.initiate_map
         assert_equal 2, som.get_node(0,0).distance_to_node(som.get_node(1,1))
->>>>>>> 8064187e
       end
 
       private
