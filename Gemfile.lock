--- conflicted
+++ resolved
@@ -2,13 +2,6 @@
   remote: https://rubygems.org/
   specs:
     csv (3.3.5)
-<<<<<<< HEAD
-    json (1.8.6)
-    power_assert (2.0.5)
-    rake (13.3.0)
-    rdoc (4.1.0)
-      json (~> 1.4)
-=======
     date (3.4.1)
     erb (5.0.1)
     power_assert (2.0.5)
@@ -20,7 +13,6 @@
       erb
       psych (>= 4.0.0)
     stringio (3.1.7)
->>>>>>> 1f52aa21
     test-unit (3.7.0)
       power_assert
 
@@ -29,17 +21,10 @@
   x86_64-linux
 
 DEPENDENCIES
-<<<<<<< HEAD
-  csv
-  rake
-  rdoc
-  test-unit
-=======
   csv (~> 3)
   rake (~> 13)
   rdoc (~> 6)
   test-unit (~> 3)
->>>>>>> 1f52aa21
 
 BUNDLED WITH
    2.6.7