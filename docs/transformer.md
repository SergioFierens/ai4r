# Minimal Transformer

<<<<<<< HEAD
`Ai4r::NeuralNetwork::Transformer` is a bite‑sized implementation of the Transformer architecture. It keeps the core ideas—token embeddings, sinusoidal positional encodings, multi‑head attention and a two‑layer feed‑forward network—while discarding the heavy training machinery. Everything is initialized at random, so you can focus on understanding the flow of data rather than achieving state‑of‑the‑art results.

## Architecture options

When creating a Transformer you pick one of three modes:

* **Encoder** – processes a single sequence and returns its contextualized token vectors. Useful for classification or as the first half of a sequence‑to‑sequence model.
* **Decoder** – predicts a sequence given its own past tokens. It uses causal attention so each position only attends to previous ones. Great for toy language models or decode‑only classifiers.
* **Seq2seq** – combines an encoder and a decoder. The decoder attends both to its own history and to the encoder output, mimicking translation or summarization setups.
=======
`Ai4r::NeuralNetwork::Transformer` implements a tiny transformer architecture. Classical feed‑forward networks process each input independently, but transformers use self‑attention to relate every token in a sequence to every other token. This idea sparked a revolution in natural language processing and beyond.

The implementation here is intentionally minimal. It can operate as an encoder, a decoder or a full encoder‑decoder (sequence‑to‑sequence) model. Token embeddings, sinusoidal positional encodings, multi‑head attention and a two‑layer feed‑forward network are provided. Weights are initialized randomly and the model is not trainable.
>>>>>>> 3aefab82

## Usage

```ruby
require 'ai4r/neural_network/transformer'

encoder = Ai4r::NeuralNetwork::Transformer.new(
  vocab_size: 50,
  max_len: 10,
  architecture: :encoder
)
enc_output = encoder.eval([1, 2, 3, 4])
# => array of 4 vectors of length encoder.embed_dim

decoder = Ai4r::NeuralNetwork::Transformer.new(
  vocab_size: 50,
  max_len: 10,
  architecture: :decoder
)
dec_output = decoder.eval([4, 5, 6])

seq2seq = Ai4r::NeuralNetwork::Transformer.new(
  vocab_size: 50,
  max_len: 10,
  architecture: :seq2seq
)
seq2seq_output = seq2seq.eval([1, 2, 3], [4, 5])
```

<<<<<<< HEAD
## Examples

* **Decode‑only text classification** – [`examples/transformer/decode_classifier_example.rb`](../examples/transformer/decode_classifier_example.rb) shows how to build embeddings with a decoder and train logistic regression on top.
* **Encoder sentiment demo** – [`examples/neural_network/transformer_text_classification.rb`](../examples/neural_network/transformer_text_classification.rb) uses the encoder to create sentence vectors for a tiny sentiment dataset.
=======
For a full toy classification demo using the decode-only configuration, see `examples/transformer/decode_classifier_example.rb`.

Transformers build on the same fundamentals as the backpropagation network described in [Neural Networks](neural_networks.md), but attention lets them capture long-range dependencies. Even this toy implementation highlights how sequences can be processed as a whole rather than token by token.
>>>>>>> 3aefab82
<|MERGE_RESOLUTION|>--- conflicted
+++ resolved
@@ -1,6 +1,5 @@
 # Minimal Transformer
 
-<<<<<<< HEAD
 `Ai4r::NeuralNetwork::Transformer` is a bite‑sized implementation of the Transformer architecture. It keeps the core ideas—token embeddings, sinusoidal positional encodings, multi‑head attention and a two‑layer feed‑forward network—while discarding the heavy training machinery. Everything is initialized at random, so you can focus on understanding the flow of data rather than achieving state‑of‑the‑art results.
 
 ## Architecture options
@@ -10,11 +9,6 @@
 * **Encoder** – processes a single sequence and returns its contextualized token vectors. Useful for classification or as the first half of a sequence‑to‑sequence model.
 * **Decoder** – predicts a sequence given its own past tokens. It uses causal attention so each position only attends to previous ones. Great for toy language models or decode‑only classifiers.
 * **Seq2seq** – combines an encoder and a decoder. The decoder attends both to its own history and to the encoder output, mimicking translation or summarization setups.
-=======
-`Ai4r::NeuralNetwork::Transformer` implements a tiny transformer architecture. Classical feed‑forward networks process each input independently, but transformers use self‑attention to relate every token in a sequence to every other token. This idea sparked a revolution in natural language processing and beyond.
-
-The implementation here is intentionally minimal. It can operate as an encoder, a decoder or a full encoder‑decoder (sequence‑to‑sequence) model. Token embeddings, sinusoidal positional encodings, multi‑head attention and a two‑layer feed‑forward network are provided. Weights are initialized randomly and the model is not trainable.
->>>>>>> 3aefab82
 
 ## Usage
 
@@ -44,13 +38,9 @@
 seq2seq_output = seq2seq.eval([1, 2, 3], [4, 5])
 ```
 
-<<<<<<< HEAD
 ## Examples
 
 * **Decode‑only text classification** – [`examples/transformer/decode_classifier_example.rb`](../examples/transformer/decode_classifier_example.rb) shows how to build embeddings with a decoder and train logistic regression on top.
 * **Encoder sentiment demo** – [`examples/neural_network/transformer_text_classification.rb`](../examples/neural_network/transformer_text_classification.rb) uses the encoder to create sentence vectors for a tiny sentiment dataset.
-=======
-For a full toy classification demo using the decode-only configuration, see `examples/transformer/decode_classifier_example.rb`.
 
 Transformers build on the same fundamentals as the backpropagation network described in [Neural Networks](neural_networks.md), but attention lets them capture long-range dependencies. Even this toy implementation highlights how sequences can be processed as a whole rather than token by token.
->>>>>>> 3aefab82
