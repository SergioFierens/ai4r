# Hopfield Networks

A Hopfield network is a recurrent neural network that stores patterns as stable states. It can remove noise from an input pattern by iteratively updating the neurons until it converges to the closest memorized pattern.

## Input Format

Training requires an `Ai4r::Data::DataSet` where each `data_item` is an array of values. Values must match the `active_node_value` and `inactive_node_value` parameters (by default `1` and `-1`). Any other value will cause `train` to raise `ArgumentError`. All patterns must have the same length.

```ruby
require 'ai4r/neural_network/hopfield'
require 'ai4r/data/data_set'

patterns = [
  [1, 1, -1, -1, 1, 1, -1, -1, 1, 1, -1, -1, 1, 1, -1, -1],
  [-1, -1, 1, 1, -1, -1, 1, 1, -1, -1, 1, 1, -1, -1, 1, 1]
]

data = Ai4r::Data::DataSet.new(data_items: patterns)
net = Ai4r::NeuralNetwork::Hopfield.new(eval_iterations: 1000).train(data)
```

Evaluation uses the same vector format:

```ruby
result = net.eval(noisy_pattern)
```

## Tracing Convergence

Pass `trace: true` to `eval` to record the network state and energy after each
iteration. When enabled, `eval` returns a hash with two arrays:

* `:states` – pattern of neuron activations after every iteration including the
  initial input.
* `:energies` – the network energy corresponding to each state. This value
  should decrease or stay the same as the network converges.

The last elements of each array represent the final pattern and its energy.

```ruby
trace = net.eval(noisy_pattern, trace: true)

require 'gnuplot'
Gnuplot.open do |gp|
  Gnuplot::Plot.new(gp) do |plot|
    plot.title = 'Hopfield Energy'
    plot.data << Gnuplot::DataSet.new(trace[:energies]) { |ds| ds.with = 'lines' }
  end
end
```

The resulting plot shows how the energy decreases as the network converges.

## Parameters

`Ai4r::NeuralNetwork::Hopfield` supports several parameters which can be set when the network is created or later with `set_parameters`:

* `eval_iterations` – maximum number of iterations when calling `eval` (default `500`).
* `active_node_value` – numeric value representing an active neuron (default `1`).
* `inactive_node_value` – numeric value representing an inactive neuron (default `-1`).
* `threshold` – activation threshold used during propagation (default `0`).
* `weight_scaling` – scale factor applied when computing weights. When left `nil` the factor defaults to `1.0 / patterns_count`.
* `stop_when_stable` – stop evaluation early if the energy does not change between iterations (default `false`).
* `update_strategy` – update mode used during evaluation. `:async_random` (default) updates one randomly chosen neuron each step, while
  `:async_sequential` and `:synchronous` offer alternative behaviors.

```ruby
<<<<<<< HEAD
net.set_parameters(eval_iterations: 1000,
                   update_strategy: :async_random,
                   stop_when_stable: true)
trace = net.train(data).eval(noisy_pattern, trace: true)
=======
# equivalent ways to configure parameters
net = Ai4r::NeuralNetwork::Hopfield.new(eval_iterations: 1000, threshold: 0.2)
net.set_parameters(eval_iterations: 1000, threshold: 0.2)
>>>>>>> a2ed43f1
```

## Theory

Each pattern is stored as a minimum of an energy function defined by the weight matrix. During evaluation the network repeatedly updates random neurons based on the weighted sum of their neighbours until the pattern stabilizes. If the input resembles one of the stored patterns the network will typically converge to it and thus clean the noise.

For further reading see the [Hopfield network](https://en.wikipedia.org/wiki/Hopfield_network) article.<|MERGE_RESOLUTION|>--- conflicted
+++ resolved
@@ -65,16 +65,12 @@
   `:async_sequential` and `:synchronous` offer alternative behaviors.
 
 ```ruby
-<<<<<<< HEAD
+
 net.set_parameters(eval_iterations: 1000,
                    update_strategy: :async_random,
                    stop_when_stable: true)
 trace = net.train(data).eval(noisy_pattern, trace: true)
-=======
-# equivalent ways to configure parameters
-net = Ai4r::NeuralNetwork::Hopfield.new(eval_iterations: 1000, threshold: 0.2)
-net.set_parameters(eval_iterations: 1000, threshold: 0.2)
->>>>>>> a2ed43f1
+
 ```
 
 ## Theory
