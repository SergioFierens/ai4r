--- conflicted
+++ resolved
@@ -23,12 +23,9 @@
 * [Hopfield Networks](hopfield_network.md) – memory based recognition of noisy patterns.
 * [Hierarchical Clustering](hierarchical_clustering.md) – build dendrograms from merge steps.
 * **Automatic Classifiers** – identify relevant marketing targets using decision trees.
-<<<<<<< HEAD
 * [PRISM](prism.md) – rule induction algorithm for discrete attributes.
-=======
 * [Naive Bayes Classifier](naive_bayes.md) – probabilistic classification for categorical data.
 * [Hyperpipes](hyperpipes.md) – baseline classifier using value ranges.
->>>>>>> 8b4e098b
 
 ## Contact
 
