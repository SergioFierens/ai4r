# AI4R Documentation

AI4R provides a collection of machine learning algorithms implemented in Ruby. Algorithms include genetic algorithms, self-organizing maps, neural networks, automatic classifiers and clustering methods.

## Getting Started

Install the gem:

```bash
gem install ai4r
```

Include the library in your code:

```ruby
require 'ai4r'
```

## Practical Examples

* **Genetic Algorithms** – optimization of the Travelling Salesman Problem.
* **Neural Networks** – simple OCR recognition of visual patterns.
* [Hopfield Networks](hopfield_network.md) – memory based recognition of noisy patterns.
* [Hierarchical Clustering](hierarchical_clustering.md) – build dendrograms from merge steps.
* **Automatic Classifiers** – identify relevant marketing targets using decision trees.
<<<<<<< HEAD
* [Hyperpipes Classifier](hyperpipes.md) – baseline voting using attribute ranges.
=======
* [Hyperpipes](hyperpipes.md) – baseline classifier using value ranges.
>>>>>>> 8b424701

## Contact

Questions and contributions are welcome. Contact [Sergio Fierens](https://github.com/SergioFierens) at `sergio dot fierens at gmail dot com`.

## Contributors

Sergio Fierens maintains the project with help from Thomas Kern, Luis Parravicini and Kevin Menard.

## Disclaimer

This software is provided "as is" without warranties of merchantability or fitness for a particular purpose.<|MERGE_RESOLUTION|>--- conflicted
+++ resolved
@@ -23,11 +23,7 @@
 * [Hopfield Networks](hopfield_network.md) – memory based recognition of noisy patterns.
 * [Hierarchical Clustering](hierarchical_clustering.md) – build dendrograms from merge steps.
 * **Automatic Classifiers** – identify relevant marketing targets using decision trees.
-<<<<<<< HEAD
-* [Hyperpipes Classifier](hyperpipes.md) – baseline voting using attribute ranges.
-=======
 * [Hyperpipes](hyperpipes.md) – baseline classifier using value ranges.
->>>>>>> 8b424701
 
 ## Contact
 
