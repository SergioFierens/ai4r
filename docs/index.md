# AI4R Documentation

AI4R provides a collection of machine learning algorithms implemented in Ruby. Algorithms include genetic algorithms, self-organizing maps, neural networks, automatic classifiers and clustering methods.

## Getting Started

Install the gem:

```bash
gem install ai4r
```

Include the library in your code:

```ruby
require 'ai4r'
```

## Practical Examples

* **Genetic Algorithms** – optimization of the Travelling Salesman Problem.
* **Neural Networks** – simple OCR recognition of visual patterns.
* [Hopfield Networks](hopfield_network.md) – memory based recognition of noisy patterns.
* [Hierarchical Clustering](hierarchical_clustering.md) – build dendrograms from merge steps.
* **Automatic Classifiers** – identify relevant marketing targets using decision trees.
<<<<<<< HEAD
* [Naive Bayes Classifier](naive_bayes.md) – probabilistic classification for categorical data.
=======
* [Hyperpipes](hyperpipes.md) – baseline classifier using value ranges.
>>>>>>> 3e1f3a06

## Contact

Questions and contributions are welcome. Contact [Sergio Fierens](https://github.com/SergioFierens) at `sergio dot fierens at gmail dot com`.

## Contributors

Sergio Fierens maintains the project with help from Thomas Kern, Luis Parravicini and Kevin Menard.

## Disclaimer

This software is provided "as is" without warranties of merchantability or fitness for a particular purpose.<|MERGE_RESOLUTION|>--- conflicted
+++ resolved
@@ -23,11 +23,8 @@
 * [Hopfield Networks](hopfield_network.md) – memory based recognition of noisy patterns.
 * [Hierarchical Clustering](hierarchical_clustering.md) – build dendrograms from merge steps.
 * **Automatic Classifiers** – identify relevant marketing targets using decision trees.
-<<<<<<< HEAD
 * [Naive Bayes Classifier](naive_bayes.md) – probabilistic classification for categorical data.
-=======
 * [Hyperpipes](hyperpipes.md) – baseline classifier using value ranges.
->>>>>>> 3e1f3a06
 
 ## Contact
 
