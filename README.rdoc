{<img src="https://codeclimate.com/github/SergioFierens/ai4r.png" />}[https://codeclimate.com/github/SergioFierens/ai4r]
{<img src="https://travis-ci.org/olavolav/ai4r.svg?branch=travis-ci-testing" alt="Build Status" />}[https://travis-ci.org/olavolav/ai4r]

= Introduction

This project aims to produce ruby implementations of algorithms covering several Artificial intelligence fields.

= How to install

1. Install the gem:

  gem install ai4r

2. Include require statements in your code:

  require "ai4r"

OneR now supports numeric attributes by discretizing them into a fixed
number of bins. The amount of bins can be controlled with the
`bin_count` parameter.

= Examples

== Using OneR and ZeroR

OneR and ZeroR now expose parameters that let you experiment with different
strategies.  You can list available parameters by calling
`get_parameters_info` on the class.  Parameters can be set with
`set_parameters` before building the model.

  data = Ai4r::Data::DataSet.new.load_csv_with_labels 'examples/classifiers/zero_one_r_data.csv'

  # ZeroR will return the most frequent class.  The ``tie_strategy'' parameter
  # controls what happens when more than one class has the same frequency.
  zero_r = Ai4r::Classifiers::ZeroR.new
  zero_r.set_parameters(:tie_strategy => :random)
  zero_r.build(data)

  # OneR selects the single attribute with the lowest prediction error.  You
  # may force the attribute with ``selected_attribute'' or change the tie break
  # behaviour with ``tie_break''.
  one_r = Ai4r::Classifiers::OneR.new
  one_r.set_parameters(:selected_attribute => 0, :tie_break => :last)
  one_r.build(data)

== SimpleLinearRegression

The regression classifier was renamed ``SimpleLinearRegression''.  It selects
the attribute that minimises mean squared error and derives a slope and
intercept using standard linear regression.  After building the model you can
inspect these coefficients:

  r = Ai4r::Classifiers::SimpleLinearRegression.new.build(data)
  puts r.attribute      # attribute name used for the regression
  puts r.slope          # regression slope
  puts r.intercept      # regression intercept

== DataSet normalization

Numeric attributes can be normalized with `normalize!`. By default it applies
z-score normalization, but you can also use `:minmax` to scale values to the
`[0,1]` range.

  data = Ai4r::Data::DataSet.new(:data_items => [[1, 10], [2, 20]])
  Ai4r::Data::DataSet.normalized(data, method: :minmax)
  data.normalize!  # in place using z-score

== KMeans random seed

The ``random_seed'' parameter makes KMeans deterministic by seeding Ruby's
RNG before choosing initial centroids. It's often a good idea to normalize
numeric attributes before clustering.

  data = Ai4r::Data::DataSet.new(:data_items => [[1, 2], [3, 4], [5, 6]])
  data.normalize!
  kmeans = Ai4r::Clusterers::KMeans.new
  kmeans.set_parameters(:random_seed => 1).build(data, 2)

<<<<<<< HEAD
== Clusterer examples

Scripts under `examples/clusterers` showcase additional features:

* `kmeans_custom_example.rb` runs KMeans with a custom distance function and a
  fixed seed.  It prints the final SSE and how many iterations were needed.
* `hierarchical_dendrogram_example.rb` builds a hierarchical clusterer and
  outputs a simple dendrogram using the recorded tree.
=======
== Checking eval availability

Some hierarchical algorithms cannot classify new items once built.  Use
`supports_eval?` to verify before calling `eval`:

  clusterer = Ai4r::Clusterers::AverageLinkage.new.build(data, 2)
  clusterer.supports_eval? # => false
>>>>>>> 876739d5

= Documentation

Tutorials for genetic algorithms, ID3 decision trees and neural networks are available in the +docs/+ directory.

= Disclaimer

This software is provided "as is" and without any express or implied warranties,
including, without limitation, the implied warranties of merchantibility and
fitness for a particular purpose.<|MERGE_RESOLUTION|>--- conflicted
+++ resolved
@@ -76,7 +76,7 @@
   kmeans = Ai4r::Clusterers::KMeans.new
   kmeans.set_parameters(:random_seed => 1).build(data, 2)
 
-<<<<<<< HEAD
+
 == Clusterer examples
 
 Scripts under `examples/clusterers` showcase additional features:
@@ -85,7 +85,7 @@
   fixed seed.  It prints the final SSE and how many iterations were needed.
 * `hierarchical_dendrogram_example.rb` builds a hierarchical clusterer and
   outputs a simple dendrogram using the recorded tree.
-=======
+
 == Checking eval availability
 
 Some hierarchical algorithms cannot classify new items once built.  Use
@@ -93,7 +93,6 @@
 
   clusterer = Ai4r::Clusterers::AverageLinkage.new.build(data, 2)
   clusterer.supports_eval? # => false
->>>>>>> 876739d5
 
 = Documentation
 
