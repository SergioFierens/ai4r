--- conflicted
+++ resolved
@@ -56,7 +56,6 @@
 
       include Ai4r::Data::Parameterizable
 
-<<<<<<< HEAD
       parameters_info rows: "number of rows for the map",
                       columns: "number of columns for the map",
                       nodes: "array holding all nodes of the map",
@@ -66,26 +65,7 @@
                       init_weight_options: "Hash with :range and :seed to initialize node weights"
 
       def initialize(dim, rows, columns, layer, init_weight_options = { range: 0..1, seed: nil })
-=======
-      parameters_info :rows  => "number of rows for the map",
-                      :columns => "number of columns for the map",
-                      :nodes => "array holding all nodes of the map",
-                      :dimension => "sets the dimension of the input",
-                      :layer => "instance of a layer, defines how the training algorithm works",
-                      :epoch => "number of finished epochs",
-                      :init_weight_options => "Hash with :range and :random_seed to initialize node weights (also accepts :seed)"
-
-      # @param dim [Object]
-      # @param rows [Object]
-      # @param columns [Object]
-      # @param layer [Object]
-      # @param init_weight_options [Object]
-      #   Hash with :range and :random_seed used when initializing node weights.
-      #   The deprecated :seed key is still supported.
-      # @param random_seed [Object]
-      # @return [Object]
-      def initialize(dim, rows, columns, layer, init_weight_options = { range: 0..1, random_seed: nil })
->>>>>>> 4912dff2
+
         @layer = layer
         @dimension = dim
         @rows = rows
