# frozen_string_literal: true
# Author::    Sergio Fierens (Implementation only)
# License::   MPL 1.1
# Project::   ai4r
# Url::       https://github.com/SergioFierens/ai4r
#
# You can redistribute it and/or modify it under the terms of 
# the Mozilla Public License version 1.1  as published by the 
# Mozilla Foundation at http://www.mozilla.org/MPL/MPL-1.1.txt

require_relative '../data/data_set.rb'
require_relative '../classifiers/classifier'

module Ai4r
  module Classifiers
    
    # = Introduction
    # 
    # The idea behind the ZeroR classifier is to identify the 
    # the most common class value in the training set. 
    # It always returns that value when evaluating an instance. 
    # It is frequently used as a baseline for evaluating other machine learning 
    # algorithms.
    class ZeroR < Classifier

      attr_reader :data_set, :class_value

      parameters_info :default_class => "Return this value when the provided " +
        "dataset is empty.",
        :tie_strategy => "Strategy used when more than one class has the " +
          "same maximal frequency. Valid values are :first (default) " +
          "and :random."

      def initialize
        @default_class = nil
        @tie_strategy = :first
      end
    
      # Build a new ZeroR classifier. You must provide a DataSet instance
      # as parameter. The last attribute of each item is considered as 
      # the item class.
      def build(data_set)
        @data_set = data_set
<<<<<<< HEAD
        if @data_set.data_items.empty?
          @class_value = @default_class
          return self
        end

        frequencies = Hash.new(0)
        max_freq = 0
        tied_classes = []

        @data_set.data_items.each do |example|
          class_value = example.last
          frequencies[class_value] += 1
          class_frequency = frequencies[class_value]
          if class_frequency > max_freq
            max_freq = class_frequency
            tied_classes = [class_value]
          elsif class_frequency == max_freq && !tied_classes.include?(class_value)
            tied_classes << class_value
          end
        end

        if tied_classes.length == 1
          @class_value = tied_classes.first
        else
          @class_value = case @tie_strategy
                         when :random
                           tied_classes.sample
                         else
                           tied_classes.first
                         end
        end

=======
        frequencies = @data_set.data_items
                       .map { |example| example.last }
                       .tally
        @class_value, = frequencies.max_by { |_, freq| freq }
>>>>>>> 1f52aa21
        return self
      end
      
      # You can evaluate new data, predicting its class.
      # e.g.
      #   classifier.eval(['New York',  '<30', 'F'])  # => 'Y'
      def eval(data)
        @class_value
      end
      
      # This method returns the generated rules in ruby code.
      # e.g.
      #   
      #   classifier.get_rules
      #     # =>  marketing_target='Y'
      #
      # It is a nice way to inspect induction results, and also to execute them:  
      #     marketing_target = nil
      #     eval classifier.get_rules   
      #     puts marketing_target
      #       # =>  'Y'
      def get_rules
        return "#{@data_set.category_label} = '#{@class_value}'"
      end

    end
    
  end
end<|MERGE_RESOLUTION|>--- conflicted
+++ resolved
@@ -41,8 +41,8 @@
       # the item class.
       def build(data_set)
         @data_set = data_set
-<<<<<<< HEAD
-        if @data_set.data_items.empty?
+        
+	if @data_set.data_items.empty?
           @class_value = @default_class
           return self
         end
@@ -74,12 +74,6 @@
                          end
         end
 
-=======
-        frequencies = @data_set.data_items
-                       .map { |example| example.last }
-                       .tally
-        @class_value, = frequencies.max_by { |_, freq| freq }
->>>>>>> 1f52aa21
         return self
       end
       
