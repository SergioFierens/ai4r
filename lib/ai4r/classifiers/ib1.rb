# frozen_string_literal: true
# Author::    Sergio Fierens (Implementation only)
# License::   MPL 1.1
# Project::   ai4r
# Url::       https://github.com/SergioFierens/ai4r
#
# You can redistribute it and/or modify it under the terms of 
# the Mozilla Public License version 1.1  as published by the 
# Mozilla Foundation at http://www.mozilla.org/MPL/MPL-1.1.txt

require 'set'
require_relative '../data/data_set'
require_relative '../classifiers/classifier'

module Ai4r
  module Classifiers

    # = Introduction
    # 
    # IB1 algorithm implementation.
    # IB1 is the simplest instance-based learning (IBL) algorithm.
    #
    # D. Aha, D. Kibler (1991). Instance-based learning algorithms.
    # Machine Learning. 6:37-66.
    #
    # IBI is identical to the nearest neighbor algorithm except that
    # it normalizes its attributes' ranges, processes instances
    # incrementally, and has a simple policy for tolerating missing values
    class IB1 < Classifier
      
      attr_reader :data_set, :min_values, :max_values

      parameters_info :k => 'Number of nearest neighbors to consider. Default is 1.',
        :distance_function => 'Optional custom distance metric taking two instances.',
        :tie_break => 'Strategy used when neighbors vote tie. Valid values are :first (default) and :random.'

      # @return [Object]
      def initialize
        @k = 1
        @distance_function = nil
        @tie_break = :first
      end

      # Build a new IB1 classifier. You must provide a DataSet instance
      # as parameter. The last attribute of each item is considered as 
      # the item class.
      # @param data_set [Object]
      # @return [Object]
      def build(data_set)
        data_set.check_not_empty
        @data_set = data_set
        @min_values = Array.new(data_set.data_labels.length)
        @max_values = Array.new(data_set.data_labels.length)
        data_set.data_items.each { |data_item| update_min_max(data_item[0...-1]) }
        return self
      end

      # Append a new instance to the internal dataset. The last element is
      # considered the class label. Minimum and maximum values for numeric
      # attributes are updated so that future distance calculations remain
      # normalized.
      # @param data_item [Object]
      # @return [Object]
      def add_instance(data_item)
        @data_set << data_item
        update_min_max(data_item[0...-1])
        self
      end
      
      # You can evaluate new data, predicting its class.
      # e.g.
<<<<<<< HEAD
      #   classifier.eval(['New York',  '<30', 'F'])  # => 'Y'
      #
      # Evaluation does not update internal statistics, keeping the
      # classifier state unchanged. Use +update_with_instance+ to
      # incorporate new samples.
      def eval(data)
        min_distance = 1.0/0
        klass = nil
        @data_set.data_items.each do |train_item|
          d = distance(data, train_item)
          if d < min_distance
            min_distance = d
            klass = train_item.last
          end
=======
      #   classifier.eval(['New York',  '<30', 'F'])  # => 'Y'      
      # @param data [Object]
      # @return [Object]
      def eval(data)
        update_min_max(data)
        metric = @distance_function || method(:distance)
        neighbors = @data_set.data_items.map do |train_item|
          [metric.call(data, train_item), train_item.last]
>>>>>>> 800f076d
        end
        neighbors.sort_by! { |d, _| d }
        k_neighbors = neighbors.first([@k, @data_set.data_items.length].min)

        counts = Hash.new(0)
        k_neighbors.each { |_, klass| counts[klass] += 1 }
        max_votes = counts.values.max
        tied = counts.select { |_, v| v == max_votes }.keys

        return tied.first if tied.length == 1

        case @tie_break
        when :random
          tied.sample
        else
          k_neighbors.each { |_, klass| return klass if tied.include?(klass) }
        end
      end

      # Returns an array with the +k+ nearest instances from the training set
      # for the given +data+ item. The returned elements are the training data
      # rows themselves, ordered from the closest to the furthest.
      # @param data [Object]
      # @param k [Object]
      # @return [Object]
      def neighbors_for(data, k)
        update_min_max(data)
        @data_set.data_items
          .map { |train_item| [train_item, distance(data, train_item)] }
          .sort_by { |pair| pair.last }
          .first(k)
          .map(&:first)
      end

      # Update min/max values with the provided instance attributes. If
      # +learn+ is true, also append the instance to the training set so the
      # classifier learns incrementally.
      def update_with_instance(data_item, learn: false)
        update_min_max(data_item[0...-1])
        @data_set << data_item if learn
        self
      end
      
      protected

      # We keep in the state the min and max value of each attribute,
      # to provide normalized distances between to values of a numeric attribute
      # @param atts [Object]
      # @return [Object]
      def update_min_max(atts)
        atts.each_with_index do |att, i|
          if att && att.is_a?(Numeric)
            @min_values[i] = att if @min_values[i].nil? || @min_values[i] > att
            @max_values[i] = att if @max_values[i].nil? || @max_values[i] < att
          end
        end
      end

      # Normalized distance between 2 instances
      #
      #
      # Returns sum of
      #  * squared difference between normalized numeric att values
      #  * 1 for nominal atts which differs or one is missing
      #  * 1 if both atts are missing
      #  * normalized numeric att value if other att value is missing and > 0.5
      #  * 1.0-normalized numeric att value if other att value is missing and < 0.5
      # @param a [Object]
      # @param b [Object]
      # @return [Object]
      def distance(a, b)
        d = 0
        a.each_with_index do |att_a, i|
          att_b = b[i]
          if att_a.nil?
            if att_b.is_a? Numeric
              diff = norm(att_b, i)
              diff = 1.0 - diff if diff < 0.5
            else
              diff = 1
            end
          elsif att_a.is_a? Numeric
            if att_b.is_a? Numeric
              diff = norm(att_a, i) - norm(att_b, i);
            else
              diff = norm(att_a, i)
              diff = 1.0 - diff if diff < 0.5
            end
          elsif att_a != att_b
            diff = 1
          else
            diff = 0
          end
          d += diff * diff
        end
        return d
      end

      # Returns normalized value att
      #
      # index is the index of the attribute in the instance.
      # @param att [Object]
      # @param index [Object]
      # @return [Object]
      def norm(att, index)
        return 0 if @min_values[index].nil?
        return 1.0*(att - @min_values[index]) / (@max_values[index] -@min_values[index]);
      end
      
    end
  end
end<|MERGE_RESOLUTION|>--- conflicted
+++ resolved
@@ -69,7 +69,6 @@
       
       # You can evaluate new data, predicting its class.
       # e.g.
-<<<<<<< HEAD
       #   classifier.eval(['New York',  '<30', 'F'])  # => 'Y'
       #
       # Evaluation does not update internal statistics, keeping the
@@ -84,16 +83,6 @@
             min_distance = d
             klass = train_item.last
           end
-=======
-      #   classifier.eval(['New York',  '<30', 'F'])  # => 'Y'      
-      # @param data [Object]
-      # @return [Object]
-      def eval(data)
-        update_min_max(data)
-        metric = @distance_function || method(:distance)
-        neighbors = @data_set.data_items.map do |train_item|
-          [metric.call(data, train_item), train_item.last]
->>>>>>> 800f076d
         end
         neighbors.sort_by! { |d, _| d }
         k_neighbors = neighbors.first([@k, @data_set.data_items.length].min)
