--- conflicted
+++ resolved
@@ -27,13 +27,8 @@
     # it normalizes its attributes' ranges, processes instances
     # incrementally, and has a simple policy for tolerating missing values
     class IB1 < Classifier
-<<<<<<< HEAD
       
       attr_reader :data_set, :min_values, :max_values
-=======
-
-      attr_reader :data_set
->>>>>>> 511f8cc8
 
       parameters_info :k => 'Number of nearest neighbors to consider. Default is 1.',
         :distance_function => 'Optional custom distance metric taking two instances.',
