--- conflicted
+++ resolved
@@ -493,7 +493,6 @@
           node = value <= @threshold ? @nodes[0] : @nodes[1]
           return node.value(data, classifier)
         else
-<<<<<<< HEAD
           return ErrorNode.new.value(data) unless @values.include?(value)
           @nodes[@values.index(value)].value(data)
         end
@@ -508,11 +507,6 @@
           when :most_frequent
             return @majority
           else
-=======
-          unless @values.include?(value)
-            return nil if classifier&.on_unknown == :nil
-            return @majority if classifier&.on_unknown == :most_frequent
->>>>>>> 1e986882
             return ErrorNode.new.value(data, classifier)
           end
           return @nodes[@values.index(value)].value(data, classifier)
