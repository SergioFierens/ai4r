--- conflicted
+++ resolved
@@ -473,13 +473,10 @@
 
       attr_reader :index, :values, :nodes, :numeric, :threshold, :majority
 
-<<<<<<< HEAD
+
       # The last parameter can either be a boolean flag indicating a numeric
       # split, or the majority class value for this node.
       def initialize(data_labels, index, values_or_threshold, nodes, param=nil)
-=======
-      def initialize(data_labels, index, values_or_threshold, nodes, numeric=false, majority=nil)
->>>>>>> 4ab729ad
         @index = index
         if param == true || param == false
           @numeric = param
@@ -524,10 +521,9 @@
           end
           return @nodes[@values.index(value)].value(data, classifier)
         end
-<<<<<<< HEAD
+
         @nodes[@values.index(value)].value(data, classifier)
-=======
->>>>>>> 4ab729ad
+
       end
 
       def get_rules
