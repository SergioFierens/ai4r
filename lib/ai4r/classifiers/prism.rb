# frozen_string_literal: true
# Author::    Sergio Fierens (Implementation only, Cendrowska is 
# the creator of the algorithm)
# License::   MPL 1.1
# Project::   ai4r
# Url::       https://github.com/SergioFierens/ai4r
#
# You can redistribute it and/or modify it under the terms of 
# the Mozilla Public License version 1.1  as published by the 
# Mozilla Foundation at http://www.mozilla.org/MPL/MPL-1.1.txt
#
# J. Cendrowska (1987). PRISM: An algorithm for inducing modular rules. 
# International Journal of Man-Machine Studies. 27(4):349-370.

require_relative '../data/data_set'
require_relative '../classifiers/classifier'

module Ai4r
  module Classifiers

    # = Introduction
    # This is an implementation of the PRISM algorithm (Cendrowska, 1987) 
    # Given a set of preclassified examples, it builds a set of rules
    # to predict the class of other instaces.
    # 
    # J. Cendrowska (1987). PRISM: An algorithm for inducing modular rules. 
    # International Journal of Man-Machine Studies. 27(4):349-370.
    class Prism < Classifier

<<<<<<< HEAD
      attr_reader :data_set, :rules
=======
      attr_reader :data_set, :rules, :majority_class

      parameters_info :fallback_class => 'Default class returned when no rule matches.'

      def initialize
        @fallback_class = nil
      end

      parameters_info :bin_count => 'Number of bins used to discretize numeric attributes.'

      def initialize
        @bin_count = 10
        @attr_bins = {}
      end
>>>>>>> d241cc22

      parameters_info :default_class => 'Return this value when no rule matches.',
        :tie_break => 'Strategy when multiple conditions have equal ratios.'

      def initialize
        @default_class = nil
        @tie_break = :first
      end

      # Build a new Prism classifier. You must provide a DataSet instance
      # as parameter. The last attribute of each item is considered as 
      # the item class.
      def build(data_set)
        data_set.check_not_empty
        @data_set = data_set

        freqs = Hash.new(0)
        @data_set.data_items.each { |item| freqs[item.last] += 1 }
        @majority_class = freqs.max_by { |_, v| v }&.first
        @fallback_class = @majority_class if @fallback_class.nil?

        domains = @data_set.build_domains
        @attr_bins = {}
        domains[0...-1].each_with_index do |domain, i|
          if domain.is_a?(Array) && domain.length == 2 && domain.all? { |v| v.is_a? Numeric }
            @attr_bins[@data_set.data_labels[i]] = discretize_range(domain, @bin_count)
          end
        end
        instances = @data_set.data_items.collect {|data| data }
        @rules = []
        domains.last.each do |class_value|
          while(has_class_value(instances, class_value))
            rule = build_rule(class_value, instances)
            @rules << rule
            instances = instances.select {|data| !matches_conditions(data, rule[:conditions])}
          end
        end
        return self
      end

      # You can evaluate new data, predicting its class.
      # e.g.
      #   classifier.eval(['New York',  '<30', 'F'])  # => 'Y'      
      def eval(instace)
        @rules.each do |rule|
          return rule[:class_value] if matches_conditions(instace, rule[:conditions])
        end
<<<<<<< HEAD
        @default_class
=======
        @fallback_class
>>>>>>> d241cc22
      end
      
      # This method returns the generated rules in ruby code.
      # e.g.
      #   
      #   classifier.get_rules
      #     # => if age_range == '<30' then marketing_target = 'Y'
      #    elsif age_range == '>80' then marketing_target = 'Y'
      #    elsif city == 'Chicago' and age_range == '[30-50)' then marketing_target = 'Y'
      #    else marketing_target = 'N'
      #    end
      #
      # It is a nice way to inspect induction results, and also to execute them:  
      #        age_range = '[30-50)'
      #        city = 'New York'
      #        eval(classifier.get_rules) 
      #        puts marketing_target
      #         'Y'
      def get_rules
        out = "if #{join_terms(@rules.first)} then #{then_clause(@rules.first)}"
        @rules[1...-1].each do |rule| 
          out += "\nelsif #{join_terms(rule)} then #{then_clause(rule)}"
        end
        out += "\nelse #{then_clause(@rules.last)}" if @rules.size > 1
        out += "\nend"
        return out
      end
      
      protected
      
      def get_attr_value(data, attr)
        data[@data_set.get_index(attr)]
      end
      
      def has_class_value(instances, class_value)
        instances.each { |data| return true if data.last == class_value}
        return false
      end
      
      def is_perfect(instances, rule)
        class_value = rule[:class_value]
        instances.each do |data| 
          return false if data.last != class_value and matches_conditions(data, rule[:conditions])
        end
        return true
      end
      
      def matches_conditions(data, conditions)
        conditions.each_pair do |attr_label, attr_value|
          value = get_attr_value(data, attr_label)
          if attr_value.is_a?(Range)
            return false unless attr_value.include?(value)
          else
            return false unless value == attr_value
          end
        end
        return true
      end
      
      def build_rule(class_value, instances)
        rule = {:class_value => class_value, :conditions => {}}
        rule_instances = instances.collect {|data| data }
        attributes = @data_set.data_labels[0...-1].collect {|label| label }
        until(is_perfect(instances, rule) || attributes.empty?)
          freq_table = build_freq_table(rule_instances, attributes, class_value)
          condition = get_condition(freq_table)
          rule[:conditions].merge!(condition)
          attributes.delete(condition.keys.first)
          rule_instances = rule_instances.select do |data|
            matches_conditions(data, condition)
          end
        end
        return rule
      end
      
      # Returns a structure with the folloring format:
      # => {attr1_label => { :attr1_value1 => [p, t], attr1_value2 => [p, t], ... },
      #     attr2_label => { :attr2_value1 => [p, t], attr2_value2 => [p, t], ... },
      #     ...
      #     }
      # where p is the number of instances classified as class_value
      # with that attribute value, and t is the total number of instances with 
      # that attribute value
      def build_freq_table(rule_instances, attributes, class_value)
        freq_table = Hash.new()
        rule_instances.each do |data|
          attributes.each do |attr_label|
            attr_freqs = freq_table[attr_label] || Hash.new([0, 0])
            value = get_attr_value(data, attr_label)
            if (bins = @attr_bins[attr_label])
              value = bins.find { |b| b.include?(value) }
            end
            pt = attr_freqs[value]
            pt = [(data.last == class_value) ? pt[0]+1 : pt[0], pt[1]+1]
            attr_freqs[value] = pt
            freq_table[attr_label] = attr_freqs
          end
        end
        return freq_table
      end
      
      # returns a single conditional term: {attrN_label => attrN_valueM}
      # selecting the attribute with higher pt ratio
      # (occurrences of attribute value classified as class_value / 
      #  occurrences of attribute value)
      def get_condition(freq_table)
        best_pt = [0, 0]
        condition = nil
        freq_table.each do |attr_label, attr_freqs|
          attr_freqs.each do |attr_value, pt|
            if better_pt(pt, best_pt)
              condition = { attr_label => attr_value }
              best_pt = pt
            end
          end
        end
        condition
      end
      
      # pt = [p, t]
      # p = occurrences of attribute value with instance classified as class_value
      # t = occurrences of attribute value
      # a pt is better if:
      #   1- its ratio is higher
      #   2- its ratio is equal, and has a higher p 
      def better_pt(pt, best_pt)
        return false if pt[1] == 0
        return true if best_pt[1] == 0
        a = pt[0] * best_pt[1]
        b = best_pt[0] * pt[1]
        return true if a > b || (a == b && pt[0] > best_pt[0])
        return true if a == b && pt[0] == best_pt[0] && @tie_break == :last
        false
      end

      def discretize_range(range, bins)
        min, max = range
        step = (max - min).to_f / bins
        ranges = []
        bins.times do |i|
          low = min + i * step
          high = (i == bins - 1) ? max : min + (i + 1) * step
          ranges << (i == bins - 1 ? (low..high) : (low...high))
        end
        ranges
      end
      
      def join_terms(rule)
        terms = []
        rule[:conditions].each do |attr_label, attr_value|
            if attr_value.is_a?(Range)
              terms << "(#{attr_value}).include?(#{attr_label})"
            else
              terms << "#{attr_label} == '#{attr_value}'"
            end
        end
        "#{terms.join(" and ")}"
      end
      
      def then_clause(rule)
        "#{@data_set.category_label} = '#{rule[:class_value]}'"
      end
          
    end
  end
end
<|MERGE_RESOLUTION|>--- conflicted
+++ resolved
@@ -27,9 +27,6 @@
     # International Journal of Man-Machine Studies. 27(4):349-370.
     class Prism < Classifier
 
-<<<<<<< HEAD
-      attr_reader :data_set, :rules
-=======
       attr_reader :data_set, :rules, :majority_class
 
       parameters_info :fallback_class => 'Default class returned when no rule matches.'
@@ -44,7 +41,6 @@
         @bin_count = 10
         @attr_bins = {}
       end
->>>>>>> d241cc22
 
       parameters_info :default_class => 'Return this value when no rule matches.',
         :tie_break => 'Strategy when multiple conditions have equal ratios.'
@@ -92,11 +88,7 @@
         @rules.each do |rule|
           return rule[:class_value] if matches_conditions(instace, rule[:conditions])
         end
-<<<<<<< HEAD
-        @default_class
-=======
         @fallback_class
->>>>>>> d241cc22
       end
       
       # This method returns the generated rules in ruby code.
