# frozen_string_literal: true
# Author::    Sergio Fierens (Implementation only, Cendrowska is 
# the creator of the algorithm)
# License::   MPL 1.1
# Project::   ai4r
# Url::       https://github.com/SergioFierens/ai4r
#
# You can redistribute it and/or modify it under the terms of 
# the Mozilla Public License version 1.1  as published by the 
# Mozilla Foundation at http://www.mozilla.org/MPL/MPL-1.1.txt
#
# J. Cendrowska (1987). PRISM: An algorithm for inducing modular rules. 
# International Journal of Man-Machine Studies. 27(4):349-370.

require_relative '../data/data_set'
require_relative '../classifiers/classifier'

module Ai4r
  module Classifiers

    # = Introduction
    # This is an implementation of the PRISM algorithm (Cendrowska, 1987) 
    # Given a set of preclassified examples, it builds a set of rules
    # to predict the class of other instaces.
    # 
    # J. Cendrowska (1987). PRISM: An algorithm for inducing modular rules. 
    # International Journal of Man-Machine Studies. 27(4):349-370.
    class Prism < Classifier

      attr_reader :data_set, :rules, :majority_class

      parameters_info(
        fallback_class: 'Default class returned when no rule matches.',
        bin_count: 'Number of bins used to discretize numeric attributes.',
        default_class: 'Return this value when no rule matches.',
        tie_break: 'Strategy when multiple conditions have equal ratios.'
      )

      # @return [Object]
      def initialize
        @fallback_class = nil
<<<<<<< HEAD
      end

      parameters_info :bin_count => 'Number of bins used to discretize numeric attributes.'

      def initialize
        @bin_count = 10
        @attr_bins = {}
      end

      parameters_info :default_class => 'Return this value when no rule matches.',
        :tie_break => 'Strategy when multiple conditions have equal ratios.'

      def initialize
        @fallback_class = nil
        @bin_count = 10
        @attr_bins = {}
=======
>>>>>>> 04a32250
        @default_class = nil
        @tie_break = :first
        @bin_count = 10
        @attr_bins = {}
      end

      # Build a new Prism classifier. You must provide a DataSet instance
      # as parameter. The last attribute of each item is considered as 
      # the item class.
      # @param data_set [Object]
      # @return [Object]
      def build(data_set)
        data_set.check_not_empty
        @data_set = data_set

        freqs = Hash.new(0)
        @data_set.data_items.each { |item| freqs[item.last] += 1 }
        @majority_class = freqs.max_by { |_, v| v }&.first
        @fallback_class = @default_class if @default_class
        @fallback_class = @majority_class if @fallback_class.nil?

        domains = @data_set.build_domains
        @attr_bins = {}
        domains[0...-1].each_with_index do |domain, i|
          if domain.is_a?(Array) && domain.length == 2 && domain.all? { |v| v.is_a? Numeric }
            @attr_bins[@data_set.data_labels[i]] = discretize_range(domain, @bin_count)
          end
        end
        instances = @data_set.data_items.collect {|data| data }
        @rules = []
        domains.last.each do |class_value|
          while(has_class_value(instances, class_value))
            rule = build_rule(class_value, instances)
            @rules << rule
            instances = instances.select {|data| !matches_conditions(data, rule[:conditions])}
          end
        end
        return self
      end

      # You can evaluate new data, predicting its class.
      # e.g.
      #   classifier.eval(['New York',  '<30', 'F'])  # => 'Y'      
      # @param instace [Object]
      # @return [Object]
      def eval(instace)
        @rules.each do |rule|
          return rule[:class_value] if matches_conditions(instace, rule[:conditions])
        end
        @default_class || @fallback_class
      end
      
      # This method returns the generated rules in ruby code.
      # e.g.
      #   
      #   classifier.get_rules
      #     # => if age_range == '<30' then marketing_target = 'Y'
      #    elsif age_range == '>80' then marketing_target = 'Y'
      #    elsif city == 'Chicago' and age_range == '[30-50)' then marketing_target = 'Y'
      #    else marketing_target = 'N'
      #    end
      #
      # It is a nice way to inspect induction results, and also to execute them:  
      #        age_range = '[30-50)'
      #        city = 'New York'
      #        eval(classifier.get_rules) 
      #        puts marketing_target
      #         'Y'
      # @return [Object]
      def get_rules
        out = "if #{join_terms(@rules.first)} then #{then_clause(@rules.first)}"
        @rules[1...-1].each do |rule| 
          out += "\nelsif #{join_terms(rule)} then #{then_clause(rule)}"
        end
        out += "\nelse #{then_clause(@rules.last)}" if @rules.size > 1
        out += "\nend"
        return out
      end
      
      protected
      
      # @param data [Object]
      # @param attr [Object]
      # @return [Object]
      def get_attr_value(data, attr)
        data[@data_set.get_index(attr)]
      end
      
      # @param instances [Object]
      # @param class_value [Object]
      # @return [Object]
      def has_class_value(instances, class_value)
        instances.each { |data| return true if data.last == class_value}
        return false
      end
      
      # @param instances [Object]
      # @param rule [Object]
      # @return [Object]
      def is_perfect(instances, rule)
        class_value = rule[:class_value]
        instances.each do |data| 
          return false if data.last != class_value and matches_conditions(data, rule[:conditions])
        end
        return true
      end
      
      # @param data [Object]
      # @param conditions [Object]
      # @return [Object]
      def matches_conditions(data, conditions)
        conditions.each_pair do |attr_label, attr_value|
          value = get_attr_value(data, attr_label)
          if attr_value.is_a?(Range)
            return false unless attr_value.include?(value)
          else
            return false unless value == attr_value
          end
        end
        return true
      end
      
      # @param class_value [Object]
      # @param instances [Object]
      # @return [Object]
      def build_rule(class_value, instances)
        rule = { class_value: class_value, conditions: {} }
        rule_instances = instances.collect {|data| data }
        attributes = @data_set.data_labels[0...-1].collect {|label| label }
        until(is_perfect(instances, rule) || attributes.empty?)
          freq_table = build_freq_table(rule_instances, attributes, class_value)
          condition = get_condition(freq_table)
          rule[:conditions].merge!(condition)
          attributes.delete(condition.keys.first)
          rule_instances = rule_instances.select do |data|
            matches_conditions(data, condition)
          end
        end
        return rule
      end
      
      # Returns a structure with the folloring format:
      # => {attr1_label => { :attr1_value1 => [p, t], attr1_value2 => [p, t], ... },
      #     attr2_label => { :attr2_value1 => [p, t], attr2_value2 => [p, t], ... },
      #     ...
      #     }
      # where p is the number of instances classified as class_value
      # with that attribute value, and t is the total number of instances with 
      # that attribute value
      # @param rule_instances [Object]
      # @param attributes [Object]
      # @param class_value [Object]
      # @return [Object]
      def build_freq_table(rule_instances, attributes, class_value)
        freq_table = Hash.new()
        rule_instances.each do |data|
          attributes.each do |attr_label|
            attr_freqs = freq_table[attr_label] || Hash.new([0, 0])
            value = get_attr_value(data, attr_label)
            if (bins = @attr_bins[attr_label])
              value = bins.find { |b| b.include?(value) }
            end
            pt = attr_freqs[value]
            pt = [(data.last == class_value) ? pt[0]+1 : pt[0], pt[1]+1]
            attr_freqs[value] = pt
            freq_table[attr_label] = attr_freqs
          end
        end
        return freq_table
      end
      
      # returns a single conditional term: {attrN_label => attrN_valueM}
      # selecting the attribute with higher pt ratio
      # (occurrences of attribute value classified as class_value / 
      #  occurrences of attribute value)
      # @param freq_table [Object]
      # @return [Object]
      def get_condition(freq_table)
        best_pt = [0, 0]
        condition = nil
        freq_table.each do |attr_label, attr_freqs|
          attr_freqs.each do |attr_value, pt|
            if better_pt(pt, best_pt)
              condition = { attr_label => attr_value }
              best_pt = pt
            end
          end
        end
        condition
      end
      
      # pt = [p, t]
      # p = occurrences of attribute value with instance classified as class_value
      # t = occurrences of attribute value
      # a pt is better if:
      #   1- its ratio is higher
      #   2- its ratio is equal, and has a higher p 
      # @param pt [Object]
      # @param best_pt [Object]
      # @return [Object]
      def better_pt(pt, best_pt)
        return false if pt[1] == 0
        return true if best_pt[1] == 0
        a = pt[0] * best_pt[1]
        b = best_pt[0] * pt[1]
        return true if a > b || (a == b && pt[0] > best_pt[0])
        return true if a == b && pt[0] == best_pt[0] && @tie_break == :last
        false
      end

      # @param range [Object]
      # @param bins [Object]
      # @return [Object]
      def discretize_range(range, bins)
        min, max = range
        step = (max - min).to_f / bins
        ranges = []
        bins.times do |i|
          low = min + i * step
          high = (i == bins - 1) ? max : min + (i + 1) * step
          ranges << (i == bins - 1 ? (low..high) : (low...high))
        end
        ranges
      end
      
      # @param rule [Object]
      # @return [Object]
      def join_terms(rule)
        terms = []
        rule[:conditions].each do |attr_label, attr_value|
            if attr_value.is_a?(Range)
              terms << "(#{attr_value}).include?(#{attr_label})"
            else
              terms << "#{attr_label} == '#{attr_value}'"
            end
        end
        "#{terms.join(" and ")}"
      end
      
      # @param rule [Object]
      # @return [Object]
      def then_clause(rule)
        "#{@data_set.category_label} = '#{rule[:class_value]}'"
      end
          
    end
  end
end
<|MERGE_RESOLUTION|>--- conflicted
+++ resolved
@@ -36,28 +36,11 @@
         tie_break: 'Strategy when multiple conditions have equal ratios.'
       )
 
-      # @return [Object]
-      def initialize
-        @fallback_class = nil
-<<<<<<< HEAD
-      end
-
-      parameters_info :bin_count => 'Number of bins used to discretize numeric attributes.'
-
-      def initialize
-        @bin_count = 10
-        @attr_bins = {}
-      end
-
-      parameters_info :default_class => 'Return this value when no rule matches.',
-        :tie_break => 'Strategy when multiple conditions have equal ratios.'
-
       def initialize
         @fallback_class = nil
         @bin_count = 10
         @attr_bins = {}
-=======
->>>>>>> 04a32250
+
         @default_class = nil
         @tie_break = :first
         @bin_count = 10
