# frozen_string_literal: true
# Author::    Sergio Fierens (Implementation only, Cendrowska is 
# the creator of the algorithm)
# License::   MPL 1.1
# Project::   ai4r
# Url::       https://github.com/SergioFierens/ai4r
#
# You can redistribute it and/or modify it under the terms of 
# the Mozilla Public License version 1.1  as published by the 
# Mozilla Foundation at http://www.mozilla.org/MPL/MPL-1.1.txt
#
# J. Cendrowska (1987). PRISM: An algorithm for inducing modular rules. 
# International Journal of Man-Machine Studies. 27(4):349-370.

require_relative '../data/data_set'
require_relative '../classifiers/classifier'

module Ai4r
  module Classifiers

    # = Introduction
    # This is an implementation of the PRISM algorithm (Cendrowska, 1987) 
    # Given a set of preclassified examples, it builds a set of rules
    # to predict the class of other instaces.
    # 
    # J. Cendrowska (1987). PRISM: An algorithm for inducing modular rules. 
    # International Journal of Man-Machine Studies. 27(4):349-370.
    class Prism < Classifier

      attr_reader :data_set, :rules, :majority_class

<<<<<<< HEAD
      parameters_info :fallback_class => 'Default class returned when no rule matches.',
        :bin_count => 'Number of bins used to discretize numeric attributes.'
=======
      parameters_info(
        fallback_class: 'Default class returned when no rule matches.',
        bin_count: 'Number of bins used to discretize numeric attributes.'
      )
>>>>>>> 35fbb7c9

      def initialize
        @fallback_class = nil
        @bin_count = 10
        @attr_bins = {}
<<<<<<< HEAD
=======
      end

      parameters_info :default_class => 'Return this value when no rule matches.',
        :tie_break => 'Strategy when multiple conditions have equal ratios.'

      def initialize
        @default_class = nil
        @tie_break = :first
>>>>>>> 35fbb7c9
      end

      # Build a new Prism classifier. You must provide a DataSet instance
      # as parameter. The last attribute of each item is considered as 
      # the item class.
      def build(data_set)
        data_set.check_not_empty
        @data_set = data_set

        freqs = Hash.new(0)
        @data_set.data_items.each { |item| freqs[item.last] += 1 }
        @majority_class = freqs.max_by { |_, v| v }&.first
        @fallback_class = @majority_class if @fallback_class.nil?

        domains = @data_set.build_domains
        @attr_bins = {}
        domains[0...-1].each_with_index do |domain, i|
          if domain.is_a?(Array) && domain.length == 2 && domain.all? { |v| v.is_a? Numeric }
            @attr_bins[@data_set.data_labels[i]] = discretize_range(domain, @bin_count)
          end
        end
        instances = @data_set.data_items.collect {|data| data }
        @rules = []
        domains.last.each do |class_value|
          while(has_class_value(instances, class_value))
            rule = build_rule(class_value, instances)
            @rules << rule
            instances = instances.select {|data| !matches_conditions(data, rule[:conditions])}
          end
        end
        return self
      end

      # You can evaluate new data, predicting its class.
      # e.g.
      #   classifier.eval(['New York',  '<30', 'F'])  # => 'Y'      
      def eval(instace)
        @rules.each do |rule|
          return rule[:class_value] if matches_conditions(instace, rule[:conditions])
        end
        @fallback_class
      end
      
      # This method returns the generated rules in ruby code.
      # e.g.
      #   
      #   classifier.get_rules
      #     # => if age_range == '<30' then marketing_target = 'Y'
      #    elsif age_range == '>80' then marketing_target = 'Y'
      #    elsif city == 'Chicago' and age_range == '[30-50)' then marketing_target = 'Y'
      #    else marketing_target = 'N'
      #    end
      #
      # It is a nice way to inspect induction results, and also to execute them:  
      #        age_range = '[30-50)'
      #        city = 'New York'
      #        eval(classifier.get_rules) 
      #        puts marketing_target
      #         'Y'
      def get_rules
        out = "if #{join_terms(@rules.first)} then #{then_clause(@rules.first)}"
        @rules[1...-1].each do |rule| 
          out += "\nelsif #{join_terms(rule)} then #{then_clause(rule)}"
        end
        out += "\nelse #{then_clause(@rules.last)}" if @rules.size > 1
        out += "\nend"
        return out
      end
      
      protected
      
      def get_attr_value(data, attr)
        data[@data_set.get_index(attr)]
      end
      
      def has_class_value(instances, class_value)
        instances.each { |data| return true if data.last == class_value}
        return false
      end
      
      def is_perfect(instances, rule)
        class_value = rule[:class_value]
        instances.each do |data| 
          return false if data.last != class_value and matches_conditions(data, rule[:conditions])
        end
        return true
      end
      
      def matches_conditions(data, conditions)
        conditions.each_pair do |attr_label, attr_value|
          value = get_attr_value(data, attr_label)
          if attr_value.is_a?(Range)
            return false unless attr_value.include?(value)
          else
            return false unless value == attr_value
          end
        end
        return true
      end
      
      def build_rule(class_value, instances)
        rule = {:class_value => class_value, :conditions => {}}
        rule_instances = instances.collect {|data| data }
        attributes = @data_set.data_labels[0...-1].collect {|label| label }
        until(is_perfect(instances, rule) || attributes.empty?)
          freq_table = build_freq_table(rule_instances, attributes, class_value)
          condition = get_condition(freq_table)
          rule[:conditions].merge!(condition)
          attributes.delete(condition.keys.first)
          rule_instances = rule_instances.select do |data|
            matches_conditions(data, condition)
          end
        end
        return rule
      end
      
      # Returns a structure with the folloring format:
      # => {attr1_label => { :attr1_value1 => [p, t], attr1_value2 => [p, t], ... },
      #     attr2_label => { :attr2_value1 => [p, t], attr2_value2 => [p, t], ... },
      #     ...
      #     }
      # where p is the number of instances classified as class_value
      # with that attribute value, and t is the total number of instances with 
      # that attribute value
      def build_freq_table(rule_instances, attributes, class_value)
        freq_table = Hash.new()
        rule_instances.each do |data|
          attributes.each do |attr_label|
            attr_freqs = freq_table[attr_label] || Hash.new([0, 0])
            value = get_attr_value(data, attr_label)
            if (bins = @attr_bins[attr_label])
              value = bins.find { |b| b.include?(value) }
            end
            pt = attr_freqs[value]
            pt = [(data.last == class_value) ? pt[0]+1 : pt[0], pt[1]+1]
            attr_freqs[value] = pt
            freq_table[attr_label] = attr_freqs
          end
        end
        return freq_table
      end
      
      # returns a single conditional term: {attrN_label => attrN_valueM}
      # selecting the attribute with higher pt ratio
      # (occurrences of attribute value classified as class_value / 
      #  occurrences of attribute value)
      def get_condition(freq_table)
        best_pt = [0, 0]
        condition = nil
        freq_table.each do |attr_label, attr_freqs|
          attr_freqs.each do |attr_value, pt|
            if better_pt(pt, best_pt)
              condition = { attr_label => attr_value }
              best_pt = pt
            end
          end
        end
        condition
      end
      
      # pt = [p, t]
      # p = occurrences of attribute value with instance classified as class_value
      # t = occurrences of attribute value
      # a pt is better if:
      #   1- its ratio is higher
      #   2- its ratio is equal, and has a higher p 
      def better_pt(pt, best_pt)
        return false if pt[1] == 0
        return true if best_pt[1] == 0
        a = pt[0] * best_pt[1]
        b = best_pt[0] * pt[1]
        return true if a > b || (a == b && pt[0] > best_pt[0])
        return true if a == b && pt[0] == best_pt[0] && @tie_break == :last
        false
      end

      def discretize_range(range, bins)
        min, max = range
        step = (max - min).to_f / bins
        ranges = []
        bins.times do |i|
          low = min + i * step
          high = (i == bins - 1) ? max : min + (i + 1) * step
          ranges << (i == bins - 1 ? (low..high) : (low...high))
        end
        ranges
      end
      
      def join_terms(rule)
        terms = []
        rule[:conditions].each do |attr_label, attr_value|
            if attr_value.is_a?(Range)
              terms << "(#{attr_value}).include?(#{attr_label})"
            else
              terms << "#{attr_label} == '#{attr_value}'"
            end
        end
        "#{terms.join(" and ")}"
      end
      
      def then_clause(rule)
        "#{@data_set.category_label} = '#{rule[:class_value]}'"
      end
          
    end
  end
end
<|MERGE_RESOLUTION|>--- conflicted
+++ resolved
@@ -29,31 +29,14 @@
 
       attr_reader :data_set, :rules, :majority_class
 
-<<<<<<< HEAD
       parameters_info :fallback_class => 'Default class returned when no rule matches.',
         :bin_count => 'Number of bins used to discretize numeric attributes.'
-=======
-      parameters_info(
-        fallback_class: 'Default class returned when no rule matches.',
-        bin_count: 'Number of bins used to discretize numeric attributes.'
-      )
->>>>>>> 35fbb7c9
+
 
       def initialize
         @fallback_class = nil
         @bin_count = 10
         @attr_bins = {}
-<<<<<<< HEAD
-=======
-      end
-
-      parameters_info :default_class => 'Return this value when no rule matches.',
-        :tie_break => 'Strategy when multiple conditions have equal ratios.'
-
-      def initialize
-        @default_class = nil
-        @tie_break = :first
->>>>>>> 35fbb7c9
       end
 
       # Build a new Prism classifier. You must provide a DataSet instance
