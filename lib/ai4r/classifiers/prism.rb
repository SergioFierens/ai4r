--- conflicted
+++ resolved
@@ -29,18 +29,12 @@
 
       attr_reader :data_set, :rules, :majority_class
 
-<<<<<<< HEAD
-      parameters_info fallback_class: 'Default class returned when no rule matches.',
-        bin_count: 'Number of bins used to discretize numeric attributes.'
-=======
       parameters_info(
         fallback_class: 'Default class returned when no rule matches.',
         bin_count: 'Number of bins used to discretize numeric attributes.',
         default_class: 'Return this value when no rule matches.',
         tie_break: 'Strategy when multiple conditions have equal ratios.'
       )
->>>>>>> 4912dff2
-
 
       # @return [Object]
       def initialize
