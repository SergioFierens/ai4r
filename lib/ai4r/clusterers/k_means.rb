# frozen_string_literal: true
# Author::    Sergio Fierens (implementation)
# License::   MPL 1.1
# Project::   ai4r
# Url::       https://github.com/SergioFierens/ai4r
#
# You can redistribute it and/or modify it under the terms of 
# the Mozilla Public License version 1.1  as published by the 
# Mozilla Foundation at http://www.mozilla.org/MPL/MPL-1.1.txt

require_relative '../data/data_set'
require_relative '../data/proximity'
require_relative '../clusterers/clusterer'

module Ai4r
  module Clusterers
     
    # The k-means algorithm is an algorithm to cluster n objects 
    # based on attributes into k partitions, with k < n.
    # 
    # More about K Means algorithm:
    # http://en.wikipedia.org/wiki/K-means_algorithm   
    class KMeans < Clusterer
      
      attr_reader :data_set, :number_of_clusters
      attr_reader :clusters, :centroids, :iterations
      attr_reader :history
      
      parameters_info :max_iterations => "Maximum number of iterations to " +
        "build the clusterer. By default it is uncapped.",
        :distance_function => "Custom implementation of distance function. " +
          "It must be a closure receiving two data items and return the " +
          "distance between them. By default, this algorithm uses " +
          "euclidean distance of numeric attributes to the power of 2.",
        :centroid_function => "Custom implementation to calculate the " +
          "centroid of a cluster. It must be a closure receiving an array of " +
          "data sets, and return an array of data items, representing the " +
          "centroids of for each data set. " +
          "By default, this algorithm returns a data items using the mode "+
          "or mean of each attribute on each data set.",
        :centroid_indices => "Indices of data items (indexed from 0) to be " +
          "the initial centroids.  Otherwise, the initial centroids will be " +
          "assigned randomly from the data set.",
        :on_empty => "Action to take if a cluster becomes empty, with values " +
          "'eliminate' (the default action, eliminate the empty cluster), " +
          "'terminate' (terminate with error), 'random' (relocate the " +
          "empty cluster to a random point), 'outlier' (relocate the " +
          "empty cluster to the point furthest from its centroid).",
        :random_seed => "Seed value used to initialize Ruby's random number " +
          "generator when selecting random centroids.",
<<<<<<< HEAD
        :init_method => "Strategy to initialize centroids. Available values: " +
          ":random (default) and :kmeans_plus_plus.",
        :restarts => "Number of random initializations to perform. " +
          "The best run (lowest SSE) will be kept."
=======
        :track_history => "Keep centroids and assignments for each iteration " +
          "when building the clusterer."
>>>>>>> 3a30a31e
      
      def initialize
        @distance_function = nil
        @max_iterations = nil
        @centroid_function = lambda do |data_sets|
          data_sets.collect{ |data_set| data_set.get_mean_or_mode}
        end
        @centroid_indices = []
        @on_empty = 'eliminate' # default if none specified
        @random_seed = nil
<<<<<<< HEAD
        @init_method = :random
        @restarts = 1
=======
        @track_history = false
>>>>>>> 3a30a31e
      end
      
      
      # Build a new clusterer, using data examples found in data_set.
      # Items will be clustered in "number_of_clusters" different
      # clusters.
      def build(data_set, number_of_clusters)
        @data_set = data_set
        @number_of_clusters = number_of_clusters
        raise ArgumentError, 'Length of centroid indices array differs from the specified number of clusters' unless @centroid_indices.empty? || @centroid_indices.length == @number_of_clusters
        raise ArgumentError, 'Invalid value for on_empty' unless @on_empty == 'eliminate' || @on_empty == 'terminate' || @on_empty == 'random' || @on_empty == 'outlier'
<<<<<<< HEAD

        seed_base = @random_seed
        best_sse = nil
        best_centroids = nil
        best_clusters = nil
        best_iterations = nil

        (@restarts || 1).times do |i|
          @random_seed = seed_base.nil? ? nil : seed_base + i
          @iterations = 0
          calc_initial_centroids
          while(not stop_criteria_met)
            calculate_membership_clusters
            recompute_centroids
          end
          current_sse = sse
          if best_sse.nil? || current_sse < best_sse
            best_sse = current_sse
            best_centroids = Marshal.load(Marshal.dump(@centroids))
            best_clusters = Marshal.load(Marshal.dump(@clusters))
            best_iterations = @iterations
          end
=======
        @iterations = 0
        @history = [] if @track_history
        
        calc_initial_centroids
        while(not stop_criteria_met)
          calculate_membership_clusters
          if @track_history
            @history << {
              :centroids => @centroids.collect { |c| c.dup },
              :assignments => @assignments.dup
            }
          end
          recompute_centroids
>>>>>>> 3a30a31e
        end

        @random_seed = seed_base
        @centroids = best_centroids
        @clusters = best_clusters
        @iterations = best_iterations
        self
      end
      
      # Classifies the given data item, returning the cluster index it belongs 
      # to (0-based).
      def eval(data_item)
        get_min_index(@centroids.collect {|centroid|
            distance(data_item, centroid)})
      end

      # Sum of squared distances of all points to their respective centroids.
      # It can be used as a measure of cluster compactness (SSE).
      def sse
        sum = 0.0
        @clusters.each_with_index do |cluster, i|
          centroid = @centroids[i]
          cluster.data_items.each do |item|
            sum += distance(item, centroid)
          end
        end
        sum
      end
      
      # This function calculates the distance between 2 different
      # instances. By default, it returns the euclidean distance to the 
      # power of 2.
      # You can provide a more convenient distance implementation:
      # 
      # 1- Overwriting this method
      # 
      # 2- Providing a closure to the :distance_function parameter
      def distance(a, b)
        return @distance_function.call(a, b) if @distance_function
        return Ai4r::Data::Proximity.squared_euclidean_distance(
                 a.select {|att_a| att_a.is_a? Numeric} , 
                 b.select {|att_b| att_b.is_a? Numeric})
      end
      
      protected      
      
      def calc_initial_centroids
        @centroids, @old_centroids = [], nil
        if @centroid_indices.empty?
          if @init_method == :kmeans_plus_plus
            kmeans_plus_plus_init
          else
            populate_centroids('random')
          end
        else
          populate_centroids('indices')
        end
      end
      
      def stop_criteria_met
        @old_centroids == @centroids || 
          (@max_iterations && (@max_iterations <= @iterations))
      end
      
      def calculate_membership_clusters
        @clusters = Array.new(@number_of_clusters) do
          Ai4r::Data::DataSet.new :data_labels => @data_set.data_labels
        end
        @cluster_indices = Array.new(@number_of_clusters) {[]}
        @assignments = Array.new(@data_set.data_items.length)

        @data_set.data_items.each_with_index do |data_item, data_index|
          c = eval(data_item)
          @clusters[c] << data_item
          @cluster_indices[c] << data_index if @on_empty == 'outlier'
          @assignments[data_index] = c
        end
        manage_empty_clusters if has_empty_cluster?
      end
      
      def recompute_centroids
        @old_centroids = @centroids
        @iterations += 1
        @centroids = @centroid_function.call(@clusters)
      end

      def kmeans_plus_plus_init
        srand(@random_seed) if @random_seed
        chosen_indices = []
        first_index = (0...@data_set.data_items.length).to_a.sample
        return if first_index.nil?
        @centroids << @data_set.data_items[first_index]
        chosen_indices << first_index
        while @centroids.length < @number_of_clusters &&
              chosen_indices.length < @data_set.data_items.length
          distances = []
          total = 0.0
          @data_set.data_items.each_with_index do |item, index|
            next if chosen_indices.include?(index)
            min_dist = @centroids.map { |c| distance(item, c) }.min
            distances << [index, min_dist]
            total += min_dist
          end
          break if distances.empty?
          r = rand * total
          cumulative = 0.0
          chosen = distances.find do |idx, dist|
            cumulative += dist
            cumulative >= r
          end
          chosen_indices << chosen[0]
          @centroids << @data_set.data_items[chosen[0]]
        end
        @number_of_clusters = @centroids.length
      end

      def populate_centroids(populate_method, number_of_clusters=@number_of_clusters)
        tried_indexes = []
        case populate_method
        when 'random' # for initial assignment (without the :centroid_indices option) and for reassignment of empty cluster centroids (with :on_empty option 'random')
          srand(@random_seed) if @random_seed
          while @centroids.length < number_of_clusters &&
              tried_indexes.length < @data_set.data_items.length
            random_index = (0...@data_set.data_items.length).to_a.sample
            if !tried_indexes.include?(random_index)
              tried_indexes << random_index
              if !@centroids.include? @data_set.data_items[random_index]
                @centroids << @data_set.data_items[random_index]
              end
            end
          end
        when 'indices' # for initial assignment only (with the :centroid_indices option)
          @centroid_indices.each do |index|
            raise ArgumentError, "Invalid centroid index #{index}" unless (index.is_a? Integer) && index >=0 && index < @data_set.data_items.length
            if !tried_indexes.include?(index)
              tried_indexes << index
              if !@centroids.include? @data_set.data_items[index] 
                @centroids << @data_set.data_items[index]
              end
            end
          end
        when 'outlier' # for reassignment of empty cluster centroids only (with :on_empty option 'outlier')
          sorted_data_indices = sort_data_indices_by_dist_to_centroid
          i = sorted_data_indices.length - 1 # the last item is the furthest from its centroid
          while @centroids.length < number_of_clusters && 
              tried_indexes.length < @data_set.data_items.length
            outlier_index = sorted_data_indices[i]     
            if !tried_indexes.include?(outlier_index)
              tried_indexes << outlier_index
              if !@centroids.include? @data_set.data_items[outlier_index] 
                @centroids << @data_set.data_items[outlier_index]
              end
            end
            i > 0 ? i -= 1 : break
          end
        end   
        @number_of_clusters = @centroids.length
      end  
      
       # Sort cluster points by distance to assigned centroid.  Utilizes @cluster_indices.
       # Returns indices, sorted in order from the nearest to furthest.
       def sort_data_indices_by_dist_to_centroid 
         sorted_data_indices = []
         h = {}
         @clusters.each_with_index do |cluster, c|
           centroid = @centroids[c]
           cluster.data_items.each_with_index do |data_item, i|
             dist_to_centroid = distance(data_item, centroid)
             data_index = @cluster_indices[c][i]
             h[data_index] = dist_to_centroid
           end  
         end
         # sort hash of {index => dist to centroid} by dist to centroid (ascending) and then return an array of only the indices
         sorted_data_indices = h.sort_by{|k,v| v}.collect{|a,b| a}
       end
      
      def has_empty_cluster?
        found_empty = false
        @number_of_clusters.times do |c|
          found_empty = true if @clusters[c].data_items.empty?
        end
        found_empty
      end
      
      def manage_empty_clusters
        return if self.on_empty == 'terminate' # Do nothing to terminate with error. (The empty cluster will be assigned a nil centroid, and then calculating the distance from this centroid to another point will raise an exception.)
        
        initial_number_of_clusters = @number_of_clusters
        eliminate_empty_clusters
        return if self.on_empty == 'eliminate'  
        populate_centroids(self.on_empty, initial_number_of_clusters) # Add initial_number_of_clusters - @number_of_clusters
        calculate_membership_clusters 
      end
      
      def eliminate_empty_clusters
        old_clusters, old_centroids, old_cluster_indices = @clusters, @centroids, @cluster_indices
        old_assignments = @assignments
        @clusters, @centroids, @cluster_indices = [], [], []
        remap = {}
        new_index = 0
        @number_of_clusters.times do |i|
          if !old_clusters[i].data_items.empty?
            remap[i] = new_index
            @clusters << old_clusters[i]
            @cluster_indices << old_cluster_indices[i]
            @centroids << old_centroids[i]
            new_index += 1
          end
        end
        @number_of_clusters = @centroids.length
        @assignments = old_assignments.map { |c| remap[c] }
      end

    end
  end
end<|MERGE_RESOLUTION|>--- conflicted
+++ resolved
@@ -48,15 +48,12 @@
           "empty cluster to the point furthest from its centroid).",
         :random_seed => "Seed value used to initialize Ruby's random number " +
           "generator when selecting random centroids.",
-<<<<<<< HEAD
         :init_method => "Strategy to initialize centroids. Available values: " +
           ":random (default) and :kmeans_plus_plus.",
         :restarts => "Number of random initializations to perform. " +
           "The best run (lowest SSE) will be kept."
-=======
         :track_history => "Keep centroids and assignments for each iteration " +
           "when building the clusterer."
->>>>>>> 3a30a31e
       
       def initialize
         @distance_function = nil
@@ -67,12 +64,9 @@
         @centroid_indices = []
         @on_empty = 'eliminate' # default if none specified
         @random_seed = nil
-<<<<<<< HEAD
         @init_method = :random
         @restarts = 1
-=======
         @track_history = false
->>>>>>> 3a30a31e
       end
       
       
@@ -84,7 +78,6 @@
         @number_of_clusters = number_of_clusters
         raise ArgumentError, 'Length of centroid indices array differs from the specified number of clusters' unless @centroid_indices.empty? || @centroid_indices.length == @number_of_clusters
         raise ArgumentError, 'Invalid value for on_empty' unless @on_empty == 'eliminate' || @on_empty == 'terminate' || @on_empty == 'random' || @on_empty == 'outlier'
-<<<<<<< HEAD
 
         seed_base = @random_seed
         best_sse = nil
@@ -95,9 +88,16 @@
         (@restarts || 1).times do |i|
           @random_seed = seed_base.nil? ? nil : seed_base + i
           @iterations = 0
+          @history = [] if @track_history
           calc_initial_centroids
           while(not stop_criteria_met)
             calculate_membership_clusters
+            if @track_history
+              @history << {
+                :centroids => @centroids.collect { |c| c.dup },
+                :assignments => @assignments.dup
+              }
+            end
             recompute_centroids
           end
           current_sse = sse
@@ -107,21 +107,6 @@
             best_clusters = Marshal.load(Marshal.dump(@clusters))
             best_iterations = @iterations
           end
-=======
-        @iterations = 0
-        @history = [] if @track_history
-        
-        calc_initial_centroids
-        while(not stop_criteria_met)
-          calculate_membership_clusters
-          if @track_history
-            @history << {
-              :centroids => @centroids.collect { |c| c.dup },
-              :assignments => @assignments.dup
-            }
-          end
-          recompute_centroids
->>>>>>> 3a30a31e
         end
 
         @random_seed = seed_base
