--- conflicted
+++ resolved
@@ -228,30 +228,19 @@
       end
 
       # Train for a number of epochs over the dataset. Optionally define a batch size.
-<<<<<<< HEAD
-      # Yields the epoch number and loss (and optionally accuracy) to the given block.
-      # Returns an array with the average loss of each epoch.
-      def train_epochs(data_inputs, data_outputs, epochs:, batch_size: 1,
-                       early_stopping_patience: nil, min_delta: 0.0, &block)
-=======
       # Data can be shuffled between epochs passing +shuffle: true+ (default).
       # Use +random_seed+ to make shuffling deterministic.
       # Returns an array with the average loss of each epoch.
       def train_epochs(data_inputs, data_outputs, epochs:, batch_size: 1,
                        early_stopping_patience: nil, min_delta: 0.0,
                        shuffle: true, random_seed: nil)
->>>>>>> 35fbb7c9
         raise ArgumentError, "Inputs and outputs size mismatch" if data_inputs.length != data_outputs.length
         losses = []
         best_loss = Float::INFINITY
         patience = early_stopping_patience
         patience_counter = 0
-<<<<<<< HEAD
-        epochs.times do |epoch|
-=======
         rng = random_seed.nil? ? Random.new : Random.new(random_seed)
         epochs.times do
->>>>>>> 35fbb7c9
           epoch_error = 0.0
           epoch_inputs = data_inputs
           epoch_outputs = data_outputs
