--- conflicted
+++ resolved
@@ -393,10 +393,6 @@
           if @activation[n] == :softmax
             values = @propagation_functions[n].call(sums)
             values.each_index { |j| @activation_nodes[n + 1][j] = values[j] }
-<<<<<<< HEAD
-=======
-
->>>>>>> 08ab5310
           else
             sums.each_index do |j|
               @activation_nodes[n + 1][j] = @propagation_functions[n].call(sums[j])
