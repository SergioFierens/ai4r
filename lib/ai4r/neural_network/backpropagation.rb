--- conflicted
+++ resolved
@@ -397,22 +397,14 @@
             @activation_nodes[n+1][0...@structure[n+1]] = exps.map { |e| e / total }
           else
             @structure[n+1].times do |j|
-<<<<<<< HEAD
+
               @activation_nodes[n+1][j] = @propagation_function.call(sums[j])
             end
           end
         if @activation[n] == :softmax
           values = @propagation_functions[n].call(sums)
           values.each_index { |j| @activation_nodes[n+1][j] = values[j] }
-=======
-              @activation_nodes[n+1][j] = @propagation_functions[n].call(sums[j])
-            end
-          end
-
-          if @activation[n] == :softmax
-            values = @propagation_functions[n].call(sums)
-            values.each_index { |j| @activation_nodes[n + 1][j] = values[j] }
->>>>>>> 4912dff2
+
           else
             sums.each_index do |j|
               @activation_nodes[n + 1][j] = @propagation_functions[n].call(sums[j])
