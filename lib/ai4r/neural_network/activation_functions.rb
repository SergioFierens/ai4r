--- conflicted
+++ resolved
@@ -16,16 +16,13 @@
         sigmoid: ->(x) { 1.0 / (1.0 + Math.exp(-x)) },
         tanh: ->(x) { Math.tanh(x) },
         relu: ->(x) { x > 0 ? x : 0 },
-<<<<<<< HEAD
-        softmax: ->(x) { Math.exp(x) }
-=======
+
         softmax: lambda do |arr|
           max = arr.max
           exps = arr.map { |v| Math.exp(v - max) }
           sum = exps.inject(:+)
           exps.map { |e| e / sum }
         end
->>>>>>> 9f45722a
       }
 
       DERIVATIVES = {
