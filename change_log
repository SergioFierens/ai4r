--- conflicted
+++ resolved
@@ -5,11 +5,8 @@
   * New clusterer: Hierarchical Complete Linkage
   * New clusterer: Hierarchical Average Linkage
   * Simple Statistics module added
-<<<<<<< HEAD
   * Simple Proximity functions module added
-=======
   * New parameter for K-Means based clusterers: Custom centroid function
->>>>>>> 8e928c6b
 1.4 
   * Backpropagation neural networks rebuilt from zero: Faster, leaner code, more parameterizable. 
   * All algorithms include the Parameterizable module.
